{-# LANGUAGE DataKinds #-}
{-# LANGUAGE GADTs #-}
{-# LANGUAGE PatternGuards #-}
{-# LANGUAGE ViewPatterns #-}
module Main (main) where

import           Control.Applicative
import           Control.Lens
import           Control.Monad
import           Control.Monad.State.Strict
import qualified Data.ByteString as B
import           Data.Elf
import           Data.Foldable (traverse_)
import           Data.Int
import           Data.List
import           Data.Map (Map)
import qualified Data.Map as Map
import           Data.Maybe
import           Data.Set (Set)
import qualified Data.Set as Set
import           Data.Version
import           Data.Word
import           GHC.TypeLits
import           Numeric (showHex)
import           Reopt.Analysis.AbsState
import           System.Console.CmdArgs.Explicit
import           System.Environment (getArgs)
import           System.Exit (exitFailure)
import           System.IO
import qualified Text.LLVM as L
import           Text.PrettyPrint.ANSI.Leijen hiding ((<$>))

import           Data.Parameterized.Map (MapF)
import qualified Data.Parameterized.Map as MapF

import           Paths_reopt (version)

import           Data.Type.Equality as Equality

import           Flexdis86 (InstructionInstance(..))
import           Reopt
import           Reopt.CFG.CFGDiscovery
import           Reopt.CFG.LLVM
import           Reopt.CFG.Representation
import qualified Reopt.Machine.StateNames as N
import           Reopt.Machine.Types
import           Reopt.Object.Loader
import           Reopt.Object.Memory
import           Reopt.Semantics.DeadRegisterElimination
import           Reopt.Semantics.Monad (Type(..))

------------------------------------------------------------------------
-- Args

-- | Action to perform when running
data Action
   = DumpDisassembly -- ^ Print out disassembler output only.
   | ShowCFG         -- ^ Print out control-flow microcode.
   | ShowCFGAI       -- ^ Print out control-flow microcode + abs domain
   | ShowLLVM        -- ^ Print out generated LLVM
   | ShowGaps        -- ^ Print out gaps in discovered blocks
   | ShowHelp        -- ^ Print out help message
   | ShowVersion     -- ^ Print out version

-- | Command line arguments.
data Args = Args { _reoptAction :: !Action
                 , _programPath :: !FilePath
                 , _loadStyle   :: !LoadStyle
                 }

-- | How to load Elf file.
data LoadStyle
   = LoadBySection
     -- ^ Load loadable sections in Elf file.
   | LoadBySegment
     -- ^ Load segments in Elf file.

-- | Action to perform when running.
reoptAction :: Simple Lens Args Action
reoptAction = lens _reoptAction (\s v -> s { _reoptAction = v })

-- | Path to load
programPath :: Simple Lens Args FilePath
programPath = lens _programPath (\s v -> s { _programPath = v })

-- | Whether to load file by segment or sections.
loadStyle :: Simple Lens Args LoadStyle
loadStyle = lens _loadStyle (\s v -> s { _loadStyle = v })

-- | Initial arguments if nothing is specified.
defaultArgs :: Args
defaultArgs = Args { _reoptAction = ShowCFG
                   , _programPath = ""
                   , _loadStyle = LoadBySection
                   }

------------------------------------------------------------------------
-- Argument processing

disassembleFlag :: Flag Args
disassembleFlag = flagNone [ "disassemble", "d" ] upd help
  where upd  = reoptAction .~ DumpDisassembly
        help = "Disassemble code segment of binary, and print it in an objdump style."

cfgFlag :: Flag Args
cfgFlag = flagNone [ "cfg", "c" ] upd help
  where upd  = reoptAction .~ ShowCFG
        help = "Print out recovered control flow graph of executable."

cfgAIFlag :: Flag Args
cfgAIFlag = flagNone [ "ai", "a" ] upd help
  where upd  = reoptAction .~ ShowCFGAI
        help = "Print out recovered control flow graph + AI of executable."

llvmFlag :: Flag Args
llvmFlag = flagNone [ "llvm", "l" ] upd help
  where upd  = reoptAction .~ ShowLLVM
        help = "Print out generated LLVM."

gapFlag :: Flag Args
gapFlag = flagNone [ "gap", "g" ] upd help
  where upd  = reoptAction .~ ShowGaps
        help = "Print out gaps in the recovered  control flow graph of executable."

segmentFlag :: Flag Args
segmentFlag = flagNone [ "load-segments" ] upd help
  where upd  = loadStyle .~ LoadBySegment
        help = "Load the Elf file using segment information."

sectionFlag :: Flag Args
sectionFlag = flagNone [ "load-sections" ] upd help
  where upd  = loadStyle .~ LoadBySection
        help = "Load the Elf file using section information (default)."

arguments :: Mode Args
arguments = mode "reopt" defaultArgs help filenameArg flags
  where help = reoptVersion ++ "\n" ++ copyrightNotice
        flags = [ disassembleFlag
                , cfgFlag
                , cfgAIFlag
                , llvmFlag
                , gapFlag
                , segmentFlag
                , sectionFlag
                , flagHelpSimple (reoptAction .~ ShowHelp)
                , flagVersion (reoptAction .~ ShowVersion)
                ]

reoptVersion :: String
reoptVersion = "Reopt binary reoptimizer (reopt) "
             ++ versionString ++ ", June 2014."
  where [h,l,r] = versionBranch version
        versionString = show h ++ "." ++ show l ++ "." ++ show r

copyrightNotice :: String
copyrightNotice = "Copyright 2014 Galois, Inc. All rights reserved."

filenameArg :: Arg Args
filenameArg = Arg { argValue = setFilename
                  , argType = "FILE"
                  , argRequire = False
                  }
  where setFilename :: String -> Args -> Either String Args
        setFilename nm a = Right (a & programPath .~ nm)

getCommandLineArgs :: IO Args
getCommandLineArgs = do
  argStrings <- getArgs
  case process arguments argStrings of
    Left msg -> do
      putStrLn msg
      exitFailure
    Right v -> return v

------------------------------------------------------------------------
-- Execution

showUsage :: IO ()
showUsage = do
  putStrLn "For help on using reopt, run \"reopt --help\"."

readElf64 :: FilePath -> IO (Elf Word64)
readElf64 path = do
  when (null path) $ do
    putStrLn "Please specify a binary."
    showUsage
    exitFailure
  bs <- B.readFile path
  case parseElf bs of
    Left (_,msg) -> do
      putStrLn $ "Error reading " ++ path ++ ":"
      putStrLn $ "  " ++ msg
      exitFailure
    Right (Elf32 _) -> do
      putStrLn "32-bit executables are not yet supported."
      exitFailure
    Right (Elf64 e) ->
      return e

dumpDisassembly :: FilePath -> IO ()
dumpDisassembly path = do
  e <- readElf64 path
  let sections = filter isCodeSection $ e^..elfSections
  when (null sections) $ do
    putStrLn "Binary contains no executable sections."
  mapM_ printSectionDisassembly sections
  -- print $ Set.size $ instructionNames sections
  --print $ Set.toList $ instructionNames sections

readStaticElf :: FilePath -> IO (Elf Word64)
readStaticElf path = do
  e <- readElf64 path
  mi <- elfInterpreter e
  case mi of
    Nothing ->
      return ()
    Just{} ->
      fail "reopt does not yet support generating CFGs from dynamically linked executables."
  return e

isInterestingCode :: Memory Word64 -> (CodeAddr, Maybe CodeAddr) -> Bool
isInterestingCode mem (start, Just end) = go start end
  where
    isNop ii = (iiOp ii == "nop")
               || (iiOp ii == "xchg" &&
                   case iiArgs ii of
                    [x, y] -> x == y
                    _      -> False)

    go b e | b < e = case readInstruction mem b of
                      Left _           -> False -- FIXME: ignore illegal sequences?
                      Right (ii, next) -> not (isNop ii) || go next e
           | otherwise = False

isInterestingCode _ _ = True -- Last bit

showGaps :: Memory Word64 -> Word64 -> IO ()
showGaps mem entry = do
    let cfg = finalCFG (cfgFromAddrs mem [entry])
    let ends = cfgBlockEnds cfg
    let blocks = [ addr | GeneratedBlock addr 0 <- Map.keys (cfg ^. cfgBlocks) ]
    let gaps = filter (isInterestingCode mem)
             $ out_gap blocks (Set.elems ends)
    mapM_ (print . pretty . ppOne) gaps
  where
    ppOne (start, m_end) = text ("[" ++ showHex start "..") <>
                           case m_end of
                            Nothing -> text "END)"
                            Just e  -> text (showHex e ")")

    in_gap start bs@(b:_) ess = (start, Just b) : out_gap bs (dropWhile (<= b) ess)
    in_gap start [] _ = [(start, Nothing)]

    out_gap (b:bs') ess@(e:es')
      | b < e          = out_gap bs' ess
      | b == e         = out_gap bs' es'
    out_gap bs (e:es') = in_gap e bs es'
    out_gap _ _        = []

showCFG :: Memory Word64 -> Word64 -> IO ()
showCFG mem entry = do
  -- Get list of code locations to explore starting from entry points (i.e., eltEntry)
  let g0 = finalCFG (cfgFromAddrs mem [entry])
  let g = eliminateDeadRegisters g0
  print (pretty g)
{-
  putStrLn $ "Found potential calls: " ++ show (Map.size (cfgCalls g))

  let rCalls = reverseEdges (cfgCalls g)

  let rEdgeMap = reverseEdges (cfgSuccessors g)


  let sources = getTargets (Map.keys rCalls) rEdgeMap

  forM_ (Set.toList sources) $ \a -> do
    let Just b = findBlock g (GeneratedBlock a 0)
    when (hasCall b == False) $ do
      print $ "Found start " ++ showHex a ""
      print (pretty b)
-}

------------------------------------------------------------------------
-- Function determination

{-
A procedure is a contiguous set of blocks that:
 * Has a unique entry point.
 * Returns to the address stored at the address "sp".
-}


type AbsStack = Map Int64 Word64

emptyAbsStack :: AbsStack
emptyAbsStack = Map.empty


------------------------------------------------------------------------
-- Call detection


-- | @v `asOffsetOf` b@ returns @Just o@ if @v@ can be interpreted
-- as a constant offset from a term at base @b@, and @Nothing@
-- otherwise.
asOffsetOf :: Value tp -> Value tp -> Maybe Integer
asOffsetOf v base
  | v == base = Just 0
  | Just (BVAdd _ v' (BVValue _ o)) <- valueAsApp v
  , v' == base = Just o
  | otherwise = Nothing

runStmt :: Stmt -> State AbsStack ()
runStmt (Write (MemLoc a _) (BVValue _ v))
  | Just o <- a `asOffsetOf` (Initial N.rsp) = do
    modify $ Map.insert (fromInteger o) (fromInteger v)
runStmt _ = return ()

lookupStack :: Int64 -> AbsStack -> Maybe Word64
lookupStack o s = Map.lookup o s

decompiledBlocks :: CFG -> [Block]
decompiledBlocks g =
  [ b | b <- Map.elems (g^.cfgBlocks)
      , GeneratedBlock _ 0 <- [blockLabel b]
      ]

-- | Maps blocks to set of concrete addresses they may call.
type CallState = Map CodeAddr (Set CodeAddr)

addAddrs :: CodeAddr -> Value (BVType 64) -> State CallState ()
addAddrs b (BVValue _ o) =
  modify $ Map.insertWith Set.union b (Set.singleton (fromInteger o))
addAddrs _ _ = return ()

detectCalls :: CFG -> Block -> AbsStack -> State CallState ()
detectCalls g b initStack = do
  let finStack = flip execState initStack $
                   traverse_ runStmt (blockStmts b)
  case blockTerm b of
    FetchAndExecute x86_state -> do
      let rsp = x86_state^.register N.rsp
      case rsp `asOffsetOf` (Initial N.rsp) of
        Just o | Just _ <- lookupStack (fromInteger o) finStack -> do
          addAddrs (labelAddr (blockLabel b)) (x86_state^.curIP)
        _ -> return ()
    Branch _ x y -> do
      let Just xb = findBlock g x
          Just yb = findBlock g y
      detectCalls g xb finStack
      detectCalls g yb finStack

cfgCalls :: CFG -> CallState
cfgCalls g = flip execState Map.empty $ do
  traverse_ (\b -> detectCalls g b emptyAbsStack) (decompiledBlocks g)

detectSuccessors :: CFG -> Block -> State CallState ()
detectSuccessors g b = do
  case blockTerm b of
    FetchAndExecute x86_state -> do
      addAddrs (labelAddr (blockLabel b)) (x86_state^.curIP)
    Branch _ x y -> do
      let Just xb = findBlock g x
          Just yb = findBlock g y
      detectSuccessors g xb
      detectSuccessors g yb

cfgSuccessors :: CFG -> CallState
cfgSuccessors g = flip execState Map.empty $ do
  traverse_ (detectSuccessors g) (decompiledBlocks g)

toAllList :: Map a (Set b) -> [(a,b)]
toAllList m = do
  (k,s) <- Map.toList m
  v <- Set.toList s
  return (k,v)

reverseEdges :: Ord a => Map a (Set a) -> Map a (Set a)
reverseEdges m = flip execState Map.empty $ do
  forM_ (toAllList m) $ \(k,v) -> do
    modify $ Map.insertWith Set.union v (Set.singleton k)

getTargets :: (Ord a, Ord b) => [a] -> Map a (Set b) -> Set b
getTargets l m = foldl' Set.union Set.empty $
  fmap (fromMaybe Set.empty . (`Map.lookup` m)) l

------------------------------------------------------------------------
-- Pattern match on stack pointer possibilities.

printSP :: CFG -> Block -> IO ()
printSP g b = do
  let next = fmap (view (register N.rsp)) $ blockNextStates g b
  case nub next of
    [] -> hPutStrLn stderr $ "No rsp values for " ++ show (blockLabel b)
    _:_:_ -> hPutStrLn stderr $ "Multiple rsp values for " ++ show (blockLabel b)
    [rsp_val]
      | Initial v <- rsp_val
      , Just Refl <- testEquality v N.rsp ->
        return ()
      | Just (BVAdd _ (Initial r) BVValue{}) <- valueAsApp rsp_val
      , Just Refl <- testEquality r N.rsp -> do
        return ()
      | Just (BVAdd _ (Initial r) BVValue{}) <- valueAsApp rsp_val
      , Just Refl <- testEquality r N.rbp -> do
        return ()
      | otherwise -> do
        hPutStrLn stderr $ "Block " ++ show (pretty (blockLabel b))
        hPutStrLn stderr $ "RSP = " ++ show (pretty rsp_val)

{-
      let rbp_val = s^.register N.rbp
      case rbp_val of
           -- This leaves the base pointer unchanged.  It is likely an
           -- internal block.
        _ | Initial v <- rbp_val
          , Just Refl <- testEquality v N.rbp ->
            return ()
           -- This assigns the base pointer the current stack.
           -- It is likely a function entry point
        _ | Just (BVAdd _ (Initial r) BVValue{}) <- valueAsApp rbp_val
          , Just Refl <- testEquality r N.rsp -> do
            return ()
           -- This block assigns the base pointer a value from the stack.
           -- It is likely a function exit.
        _ | AssignedValue (assignRhs -> Read (MemLoc addr _)) <- rbp_val
          , Initial v <- addr
          , Just Refl <- testEquality v N.rbp -> do
            return ()
           -- This block assigns the base pointer a value from the stack.
           -- It is likely a function exit.
        _ | AssignedValue (assignRhs -> Read (MemLoc addr _)) <- rbp_val
          , Just (BVAdd _ (Initial v) BVValue{}) <- valueAsApp addr
          , Just Refl <- testEquality v N.rsp -> do
            return ()

        _ | otherwise -> do
            print $ "Block " ++ show (pretty (blockLabel b))
            print $ "RBP = " ++ show (pretty rbp_val)
-}

ppStmtAndAbs :: MapF Assignment AbsValue -> Stmt -> Doc
ppStmtAndAbs m stmt =
  case stmt of
    AssignStmt a ->
      case ppAbsValue =<< MapF.lookup a m of
        Just d -> vcat [ text "#" <+> ppAssignId (assignId a) <+> text ":=" <+> d
                       , pretty a
                       ]
        Nothing -> pretty a
    _ -> pretty stmt


ppBlockAndAbs :: MapF Assignment AbsValue -> Block -> Doc
ppBlockAndAbs m b =
  pretty (blockLabel b) <> text ":" <$$>
  indent 2 (vcat (ppStmtAndAbs m <$> blockStmts b) <$$>
            pretty (blockTerm b))


showCFGAndAI :: LoadStyle -> Elf Word64 -> IO ()
showCFGAndAI loadSty e = do
  -- Create memory for elf
  mem <- mkElfMem loadSty e
  -- Build model of executable memory from elf.
  -- Get list of code locations to explore starting from entry points (i.e., eltEntry)
  let sym_addrs = [ steValue ste | ste <- concat (parseSymbolTables e)
                                 , steType ste == STT_FUNC
                                 , isCodeAddr mem (steValue ste)
                                 ]
  let fg = cfgFromAddrs mem (elfEntry e:sym_addrs)
  let abst = finalAbsState fg
      amap = assignmentAbsValues mem fg
  let g  = eliminateDeadRegisters (finalCFG fg)
      ppOne b =
         vcat [case (blockLabel b, Map.lookup (labelAddr (blockLabel b)) abst) of
                  (GeneratedBlock _ 0, Just ab) -> pretty ab
                  (GeneratedBlock _ 0, Nothing) -> text "Stored in memory"
                  (_,_) -> text ""

              , ppBlockAndAbs amap b
              ]
  print $ vcat (map ppOne $ Map.elems (g^.cfgBlocks))
  forM_ (Map.elems (g^.cfgBlocks)) $ \b -> do
    case blockLabel b of
      GeneratedBlock _ 0 -> do
        checkReturnsIdentified g b
      _ -> return ()
  forM_ (Map.elems (g^.cfgBlocks)) $ \b -> do
    case blockLabel b of
      GeneratedBlock _ 0 -> do
        checkCallsIdentified mem g b
      _ -> return ()

showLLVM :: Memory Word64 -> Word64 -> IO ()
showLLVM mem entry = do
  let g0 = finalCFG (cfgFromAddress mem entry)
  let g = eliminateDeadRegisters g0
  let bs' = Map.elems (g^.cfgBlocks)
      mkF = snd . L.runLLVM
            . L.defineFresh L.emptyFunAttrs L.voidT ()
            . mapM_ blockToLLVM
      
  print (L.ppModule $ mkF bs')  

-- | This is designed to detect returns from the X86 representation.
-- It pattern matches on a X86State to detect if it read its instruction
-- pointer from an address that is 8 below the stack pointer.
stateEndsWithRet :: X86State Value -> Bool
stateEndsWithRet s = do
  let next_ip = s^.register N.rip
      next_sp = s^.register N.rsp
  case () of
    _ | AssignedValue (Assignment _ (Read (MemLoc a _))) <- next_ip
      , (ip_base, ip_off) <- asBaseOffset a
      , (sp_base, sp_off) <- asBaseOffset next_sp ->
        ip_base == sp_base && ip_off + 8 == sp_off
    _ -> False

-- | @isrWriteTo stmt add tpr@ returns true if @stmt@ writes to @addr@
-- with a write having the given type.
isWriteTo :: Stmt -> Value (BVType 64) -> TypeRepr tp -> Maybe (Value tp)
isWriteTo (Write (MemLoc a _) val) expected tp
  | Just _ <- testEquality a expected
  , Just Refl <- testEquality (valueType val) tp =
    Just val
isWriteTo _ _ _ = Nothing

-- | @isCodeAddrWriteTo mem stmt addr@ returns true if @stmt@ writes to @addr@ and
-- @addr@ is a code pointer.
isCodeAddrWriteTo :: Memory Word64 -> Stmt -> Value (BVType 64) -> Maybe Word64
isCodeAddrWriteTo mem s sp
  | Just (BVValue _ val) <- isWriteTo s sp (knownType :: TypeRepr (BVType 64))
  , isCodeAddr mem (fromInteger val)
  = Just (fromInteger val)
isCodeAddrWriteTo _ _ _ = Nothing

-- | Returns true if it looks like block ends with a call.
blockContainsCall :: Memory Word64 -> Block -> X86State Value -> Bool
blockContainsCall mem b s =
  let next_sp = s^.register N.rsp
      go [] = False
      go (stmt:_) | Just _ <- isCodeAddrWriteTo mem stmt next_sp = True
      go (Write _ _:_) = False
      go (_:r) = go r
   in go (reverse (blockStmts b))

-- | Return next states for block.
blockNextStates :: CFG -> Block -> [X86State Value]
blockNextStates g b =
  case blockTerm b of
    FetchAndExecute s -> [s]
    Branch _ x_lbl y_lbl -> blockNextStates g x ++ blockNextStates g y
      where Just x = findBlock g x_lbl
            Just y = findBlock g y_lbl
    Syscall _ -> []

checkReturnsIdentified :: CFG -> Block -> IO ()
checkReturnsIdentified g b = do
  case blockNextStates g b of
    [s] -> do
      let lbl = blockLabel b
      case (stateEndsWithRet s, hasRetComment b) of
        (True, True) -> return ()
        (True, False) -> do
          hPutStrLn stderr $ "UNEXPECTED return Block " ++ showHex (labelAddr lbl) ""
        (False, True) -> do
          hPutStrLn stderr $ "MISSING return Block " ++ showHex (labelAddr lbl) ""
        _ -> return ()
    _ -> return ()

checkCallsIdentified :: Memory Word64 -> CFG -> Block -> IO ()
checkCallsIdentified mem g b = do
  let lbl = blockLabel b
  case blockNextStates g b of
    [s] -> do
      case (blockContainsCall mem b s, hasCallComment b) of
        (True, False) -> do
          hPutStrLn stderr $ "UNEXPECTED call Block " ++ showHex (labelAddr lbl) ""
        (False, True) -> do
          hPutStrLn stderr $ "MISSING call Block " ++ showHex (labelAddr lbl) ""
        _ -> return ()
    _ -> return ()

mkElfMem :: (ElfWidth w, Functor m, Monad m) => LoadStyle -> Elf w -> m (Memory w)
mkElfMem LoadBySection e = memoryForElfSections e
mkElfMem LoadBySegment e = memoryForElfSegments e

main :: IO ()
main = do
  args <- getCommandLineArgs
  case args^.reoptAction of
    DumpDisassembly -> do
      dumpDisassembly (args^.programPath)
    ShowCFG -> do
      e <- readStaticElf (args^.programPath)
      mem <- mkElfMem (args^.loadStyle) e
      showCFG mem (elfEntry e)
    ShowCFGAI -> do
      e <- readStaticElf (args^.programPath)
<<<<<<< HEAD
      showCFGAndAI (args^.loadStyle) e
=======
      mem <- mkElfMem (args^.loadStyle) e
      showCFGAndAI mem (elfEntry e)
    ShowLLVM -> do
      e <- readStaticElf (args^.programPath)
      mem <- mkElfMem (args^.loadStyle) e
      showLLVM mem (elfEntry e)
>>>>>>> 333e15d2
    ShowGaps -> do
      e <- readStaticElf (args^.programPath)
      mem <- mkElfMem (args^.loadStyle) e
      showGaps mem (elfEntry e)
    ShowHelp ->
      print $ helpText [] HelpFormatDefault arguments
    ShowVersion ->
      putStrLn (modeHelp arguments)<|MERGE_RESOLUTION|>--- conflicted
+++ resolved
@@ -234,9 +234,11 @@
 
 isInterestingCode _ _ = True -- Last bit
 
-showGaps :: Memory Word64 -> Word64 -> IO ()
-showGaps mem entry = do
-    let cfg = finalCFG (cfgFromAddrs mem [entry])
+showGaps :: LoadStyle -> Elf Word64 -> IO ()
+showGaps loadSty e = do
+    -- Create memory for elf
+    mem <- mkElfMem loadSty e
+    let cfg = finalCFG (mkFinalCFG mem e)
     let ends = cfgBlockEnds cfg
     let blocks = [ addr | GeneratedBlock addr 0 <- Map.keys (cfg ^. cfgBlocks) ]
     let gaps = filter (isInterestingCode mem)
@@ -257,28 +259,13 @@
     out_gap bs (e:es') = in_gap e bs es'
     out_gap _ _        = []
 
-showCFG :: Memory Word64 -> Word64 -> IO ()
-showCFG mem entry = do
-  -- Get list of code locations to explore starting from entry points (i.e., eltEntry)
-  let g0 = finalCFG (cfgFromAddrs mem [entry])
-  let g = eliminateDeadRegisters g0
+showCFG :: LoadStyle -> Elf Word64 -> IO ()
+showCFG loadSty e = do
+  -- Create memory for elf
+  mem <- mkElfMem loadSty e
+  let fg = mkFinalCFG mem e
+  let g = eliminateDeadRegisters (finalCFG fg)
   print (pretty g)
-{-
-  putStrLn $ "Found potential calls: " ++ show (Map.size (cfgCalls g))
-
-  let rCalls = reverseEdges (cfgCalls g)
-
-  let rEdgeMap = reverseEdges (cfgSuccessors g)
-
-
-  let sources = getTargets (Map.keys rCalls) rEdgeMap
-
-  forM_ (Set.toList sources) $ \a -> do
-    let Just b = findBlock g (GeneratedBlock a 0)
-    when (hasCall b == False) $ do
-      print $ "Found start " ++ showHex a ""
-      print (pretty b)
--}
 
 ------------------------------------------------------------------------
 -- Function determination
@@ -456,18 +443,19 @@
   indent 2 (vcat (ppStmtAndAbs m <$> blockStmts b) <$$>
             pretty (blockTerm b))
 
+mkFinalCFG :: Memory Word64 -> Elf Word64 -> FinalCFG
+mkFinalCFG mem e = cfgFromAddrs mem (elfEntry e:sym_addrs)
+        -- Get list of code locations to explore starting from entry points (i.e., eltEntry)
+  where sym_addrs = [ steValue ste | ste <- concat (parseSymbolTables e)
+                                   , steType ste == STT_FUNC
+                                   , isCodeAddr mem (steValue ste)
+                                   ]
 
 showCFGAndAI :: LoadStyle -> Elf Word64 -> IO ()
 showCFGAndAI loadSty e = do
   -- Create memory for elf
   mem <- mkElfMem loadSty e
-  -- Build model of executable memory from elf.
-  -- Get list of code locations to explore starting from entry points (i.e., eltEntry)
-  let sym_addrs = [ steValue ste | ste <- concat (parseSymbolTables e)
-                                 , steType ste == STT_FUNC
-                                 , isCodeAddr mem (steValue ste)
-                                 ]
-  let fg = cfgFromAddrs mem (elfEntry e:sym_addrs)
+  let fg = mkFinalCFG mem e
   let abst = finalAbsState fg
       amap = assignmentAbsValues mem fg
   let g  = eliminateDeadRegisters (finalCFG fg)
@@ -491,16 +479,18 @@
         checkCallsIdentified mem g b
       _ -> return ()
 
-showLLVM :: Memory Word64 -> Word64 -> IO ()
-showLLVM mem entry = do
-  let g0 = finalCFG (cfgFromAddress mem entry)
-  let g = eliminateDeadRegisters g0
+showLLVM :: LoadStyle -> Elf Word64 -> IO ()
+showLLVM loadSty e = do
+  -- Create memory for elf
+  mem <- mkElfMem loadSty e
+  let fg = mkFinalCFG mem e
+  let g = eliminateDeadRegisters (finalCFG fg)
   let bs' = Map.elems (g^.cfgBlocks)
       mkF = snd . L.runLLVM
             . L.defineFresh L.emptyFunAttrs L.voidT ()
             . mapM_ blockToLLVM
-      
-  print (L.ppModule $ mkF bs')  
+
+  print (L.ppModule $ mkF bs')
 
 -- | This is designed to detect returns from the X86 representation.
 -- It pattern matches on a X86State to detect if it read its instruction
@@ -593,24 +583,16 @@
       dumpDisassembly (args^.programPath)
     ShowCFG -> do
       e <- readStaticElf (args^.programPath)
-      mem <- mkElfMem (args^.loadStyle) e
-      showCFG mem (elfEntry e)
+      showCFG (args^.loadStyle) e
     ShowCFGAI -> do
       e <- readStaticElf (args^.programPath)
-<<<<<<< HEAD
       showCFGAndAI (args^.loadStyle) e
-=======
-      mem <- mkElfMem (args^.loadStyle) e
-      showCFGAndAI mem (elfEntry e)
     ShowLLVM -> do
       e <- readStaticElf (args^.programPath)
-      mem <- mkElfMem (args^.loadStyle) e
-      showLLVM mem (elfEntry e)
->>>>>>> 333e15d2
+      showLLVM (args^.loadStyle) e
     ShowGaps -> do
       e <- readStaticElf (args^.programPath)
-      mem <- mkElfMem (args^.loadStyle) e
-      showGaps mem (elfEntry e)
+      showGaps (args^.loadStyle) e
     ShowHelp ->
       print $ helpText [] HelpFormatDefault arguments
     ShowVersion ->
