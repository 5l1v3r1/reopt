module Main (main) where

import           Control.Lens
import           Control.Monad
import qualified Data.ByteString as B
<<<<<<< HEAD
import Data.Elf
import Data.Version
import System.Console.CmdArgs.Explicit
import System.Environment (getArgs)
import System.Exit (exitFailure)
import Text.PrettyPrint.ANSI.Leijen (pretty)

import Paths_reopt (version)

import Flexdis86
import Reopt
import Reopt.Semantics.Implementation
import Reopt.Semantics.DeadRegisterElimination
=======
import           Data.Elf
import           Data.Map (Map)
import qualified Data.Map as M
import           Data.Set (Set)
import qualified Data.Set as Set
import           Data.Version
import           Numeric (showHex)
import           System.Console.CmdArgs.Explicit
import           System.Environment (getArgs)
import           System.Exit (exitFailure)
import           Text.PrettyPrint.Leijen (pretty, punctuate, comma, fillSep, text, (<>))

import           Paths_reopt (version)

import           Flexdis86
import           Reopt
import           Reopt.Memory
import           Reopt.Semantics.DeadRegisterElimination
import           Reopt.Semantics.Implementation
import           Reopt.Semantics.Representation
>>>>>>> 2d7c15fd

------------------------------------------------------------------------
-- Args

-- | Action to perform when running
data Action
   = DumpDisassembly -- ^ Print out disassembler output only.
   | ShowCFG         -- ^ Print out control-flow microcode.
   | ShowGaps        -- ^ Print out gaps in discovered blocks
   | ShowHelp        -- ^ Print out help message
   | ShowVersion     -- ^ Print out version

-- | Command line arguments.
data Args = Args { _reoptAction :: Action
                 , _programPath :: FilePath
                 }

-- | Action to perform when running.
reoptAction :: Simple Lens Args Action
reoptAction = lens _reoptAction (\s v -> s { _reoptAction = v })

-- | Action to perform when running.
programPath :: Simple Lens Args FilePath
programPath = lens _programPath (\s v -> s { _programPath = v })

-- | Initial arguments if nothing is specified.
defaultArgs :: Args
defaultArgs = Args { _reoptAction = ShowCFG
                   , _programPath = ""
                   }

------------------------------------------------------------------------
-- Argument processing

disassembleFlag :: Flag Args
disassembleFlag = flagNone [ "disassemble", "d" ] upd help
  where upd  = reoptAction .~ DumpDisassembly
        help = "Disassemble code segment of binary, and print it in an objdump style."

cfgFlag :: Flag Args
cfgFlag = flagNone [ "cfg", "c" ] upd help
  where upd  = reoptAction .~ ShowCFG
        help = "Print out recovered control flow graph of executable."

gapFlag :: Flag Args
gapFlag = flagNone [ "gap", "g" ] upd help
  where upd  = reoptAction .~ ShowGaps
        help = "Print out gaps in the recovered  control flow graph of executable."

arguments :: Mode Args
arguments = mode "reopt" defaultArgs help filenameArg flags
  where help = reoptVersion ++ "\n" ++ copyrightNotice
        flags = [ disassembleFlag
                , cfgFlag
                , gapFlag
                , flagHelpSimple (reoptAction .~ ShowHelp)
                , flagVersion (reoptAction .~ ShowVersion)
                ]

reoptVersion :: String
reoptVersion = "Reopt binary reoptimizer (reopt) "
             ++ versionString ++ ", June 2014."
  where [h,l,r] = versionBranch version
        versionString = show h ++ "." ++ show l ++ "." ++ show r

copyrightNotice :: String
copyrightNotice = "Copyright 2014 Galois, Inc. All rights reserved."

filenameArg :: Arg Args
filenameArg = Arg { argValue = setFilename
                  , argType = "FILE"
                  , argRequire = False
                  }
  where setFilename :: String -> Args -> Either String Args
        setFilename nm a = Right (a & programPath .~ nm)

getCommandLineArgs :: IO Args
getCommandLineArgs = do
  argStrings <- getArgs
  case process arguments argStrings of
    Left msg -> do
      putStrLn msg
      exitFailure
    Right v -> return v

------------------------------------------------------------------------
-- Execution

showUsage :: IO ()
showUsage = do
  putStrLn "For help on using reopt, run \"reopt --help\"."

readElf64 :: FilePath -> IO (Elf Word64)
readElf64 path = do
  when (null path) $ do
    putStrLn "Please specify a binary."
    showUsage
    exitFailure
  bs <- B.readFile path
  case parseElf bs of
    Left (_,msg) -> do
      putStrLn $ "Error reading " ++ path ++ ":"
      putStrLn $ "  " ++ msg
      exitFailure
    Right (Elf32 _) -> do
      putStrLn "32-bit executables are not yet supported."
      exitFailure
    Right (Elf64 e) ->
      return e

dumpDisassembly :: FilePath -> IO ()
dumpDisassembly path = do
  e <- readElf64 path
  let sections = filter isCodeSection $ e^..elfSections
  when (null sections) $ do
    putStrLn "Binary contains no executable sections."
  mapM_ printSectionDisassembly sections
  -- print $ Set.size $ instructionNames sections
  --print $ Set.toList $ instructionNames sections

getCFG :: FilePath -> IO (Memory Word64, (CFG, Set CodeAddr))
getCFG path =  do
  e <- readElf64 path
  mi <- elfInterpreter e
  case mi of
    Nothing ->
      return ()
    Just{} ->
      fail "reopt does not yet support generating CFGs from dynamically linked executables."
  -- Build model of executable memory from elf.
  mem <- loadElf e
  -- Get list of code locations to explore starting from entry points (i.e., eltEntry)
  return $ (mem, cfgFromAddress mem (elfEntry e))

isInterestingCode :: Memory Word64 -> (CodeAddr, Maybe CodeAddr) -> Bool
isInterestingCode mem (start, Just end) = go start end
  where
    isNop ii = (iiOp ii == "nop")
               || (iiOp ii == "xchg" &&
                   case iiArgs ii of
                    [x, y] -> x == y
                    _      -> False)
               
    go b e | b < e = case readInstruction mem b of
                      Left _           -> False -- FIXME: ignore illegal sequences?
                      Right (ii, next) -> not (isNop ii) || go next e
           | otherwise = False
                        
isInterestingCode _ _ = True -- Last bit
  
showGaps :: FilePath ->  IO ()
showGaps path = do (mem, (cfg, ends)) <- getCFG path
                   let blocks = [ addr | DecompiledBlock addr <- M.keys (cfg ^. cfgBlocks) ]
                   let gaps = filter (isInterestingCode mem)
                              $ out_gap blocks (Set.elems ends)

                   mapM_ (print . pretty . ppOne) gaps
  where
    ppOne (start, m_end) = text ("[" ++ showHex start "..") <>
                           case m_end of
                            Nothing -> text "END)"
                            Just e  -> text (showHex e ")")
    
    in_gap start bs@(b:_) ess = (start, Just b) : out_gap bs (dropWhile (<= b) ess)
    in_gap start [] _ = [(start, Nothing)]
    
    out_gap (b:bs') ess@(e:es')
      | b < e          = out_gap bs' ess
      | b == e         = out_gap bs' es'                         
    out_gap bs (e:es') = in_gap e bs es'
    out_gap _ _        = []

showCFG :: FilePath -> IO ()
showCFG path = do
  (_, (g, _)) <- getCFG path
  let g' = eliminateDeadRegisters g
  -- TODO:
  print (pretty g')

{-
      --printExecutableAddressesInGlobalData (args^.programPath)
  print $ parseSymbolTables e
  Just dyn_sect
    <- dynamicEntries e :: IO (Maybe (DynamicSection Word64 Int64 X86_64_RelocationType))
--  print $ ppSymbolTableEntries (dynSymbols ds)
--  print $ dynSymVersionTable ds
--  print $ dynVersionReqs ds
  print $ ppRelaEntries $ dynRelocations dyn_sect
  print $ dynUnparsed dyn_sect
-}

main :: IO ()
main = do
  args <- getCommandLineArgs
  case args^.reoptAction of
    DumpDisassembly -> do
      dumpDisassembly (args^.programPath)
    ShowCFG -> do
      showCFG (args^.programPath)
    ShowGaps -> showGaps (args^.programPath)
    ShowHelp ->
      print $ helpText [] HelpFormatDefault arguments
    ShowVersion ->
      putStrLn (modeHelp arguments)<|MERGE_RESOLUTION|>--- conflicted
+++ resolved
@@ -3,23 +3,7 @@
 import           Control.Lens
 import           Control.Monad
 import qualified Data.ByteString as B
-<<<<<<< HEAD
-import Data.Elf
-import Data.Version
-import System.Console.CmdArgs.Explicit
-import System.Environment (getArgs)
-import System.Exit (exitFailure)
-import Text.PrettyPrint.ANSI.Leijen (pretty)
-
-import Paths_reopt (version)
-
-import Flexdis86
-import Reopt
-import Reopt.Semantics.Implementation
-import Reopt.Semantics.DeadRegisterElimination
-=======
 import           Data.Elf
-import           Data.Map (Map)
 import qualified Data.Map as M
 import           Data.Set (Set)
 import qualified Data.Set as Set
@@ -28,7 +12,7 @@
 import           System.Console.CmdArgs.Explicit
 import           System.Environment (getArgs)
 import           System.Exit (exitFailure)
-import           Text.PrettyPrint.Leijen (pretty, punctuate, comma, fillSep, text, (<>))
+import           Text.PrettyPrint.ANSI.Leijen hiding ((<$>))
 
 import           Paths_reopt (version)
 
@@ -38,7 +22,6 @@
 import           Reopt.Semantics.DeadRegisterElimination
 import           Reopt.Semantics.Implementation
 import           Reopt.Semantics.Representation
->>>>>>> 2d7c15fd
 
 ------------------------------------------------------------------------
 -- Args
@@ -181,14 +164,14 @@
                    case iiArgs ii of
                     [x, y] -> x == y
                     _      -> False)
-               
+
     go b e | b < e = case readInstruction mem b of
                       Left _           -> False -- FIXME: ignore illegal sequences?
                       Right (ii, next) -> not (isNop ii) || go next e
            | otherwise = False
-                        
+
 isInterestingCode _ _ = True -- Last bit
-  
+
 showGaps :: FilePath ->  IO ()
 showGaps path = do (mem, (cfg, ends)) <- getCFG path
                    let blocks = [ addr | DecompiledBlock addr <- M.keys (cfg ^. cfgBlocks) ]
@@ -201,13 +184,13 @@
                            case m_end of
                             Nothing -> text "END)"
                             Just e  -> text (showHex e ")")
-    
+
     in_gap start bs@(b:_) ess = (start, Just b) : out_gap bs (dropWhile (<= b) ess)
     in_gap start [] _ = [(start, Nothing)]
-    
+
     out_gap (b:bs') ess@(e:es')
       | b < e          = out_gap bs' ess
-      | b == e         = out_gap bs' es'                         
+      | b == e         = out_gap bs' es'
     out_gap bs (e:es') = in_gap e bs es'
     out_gap _ _        = []
 
