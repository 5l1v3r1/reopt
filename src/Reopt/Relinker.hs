{-|
Module      : Reopt.Relinker
Copyright   : (c) Galois Inc, 2016
License     : AllRightsReserved
Maintainer  : jhendrix@galois.com

This module performs the merging between the binary and new object.
-}
{-# LANGUAGE DataKinds #-}
{-# LANGUAGE FlexibleContexts #-}
{-# LANGUAGE GADTs #-}
{-# LANGUAGE KindSignatures #-}
{-# LANGUAGE OverloadedStrings #-}
{-# LANGUAGE ScopedTypeVariables #-}
{-# OPTIONS_GHC -Wall #-}
module Reopt.Relinker
  ( Reopt.Relinker.Redirection.CodeRedirection(..)
  , SymbolNameToAddrMap
  , mergeObject
    -- * Warnings
  , RelinkWarnings
  , unresolvedSymbols
  , hasRelinkWarnings
    -- * Utilities
  , SectionAddrMap
  , objectSectionAddr
  ) where

import           Control.Lens
import           Control.Monad.ST
import           Control.Monad.State.Class
import           Control.Monad.State.Strict
import           Control.Monad.Trans.Except
import           Data.Bits
import qualified Data.ByteString as BS
import qualified Data.ByteString.Builder as Bld
import qualified Data.ByteString.Char8 as BSC
import qualified Data.ByteString.Internal
import qualified Data.ByteString.Lazy as BSL
import           Data.ElfEdit
import           Data.Foldable
import           Data.Int
import           Data.Map.Strict (Map)
import qualified Data.Map.Strict as Map
import           Data.Maybe
import           Data.Monoid
import           Data.Sequence (Seq)
import qualified Data.Sequence as Seq
import           Data.Set (Set)
import qualified Data.Set as Set
import qualified Data.Vector as V
import qualified Data.Vector.Storable as SV
import qualified Data.Vector.Storable.Mutable as SMV
import           Data.Word
import           GHC.TypeLits
import           Numeric (showHex)
import qualified Text.PrettyPrint.ANSI.Leijen as PP

import           Reopt.Relinker.Redirection

------------------------------------------------------------------------
-- Utilities

-- | @fixAlignment v a@ returns the smallest multiple of @a@
-- that is not less than @v@.
fixAlignment :: Integral w => w -> w -> w
fixAlignment v 0 = v
fixAlignment v 1 = v
fixAlignment v a0
    | m == 0 = c * a
    | otherwise = (c + 1) * a
  where a = fromIntegral a0
        (c,m) = v `divMod` a

mapFromList :: Ord k => (a -> k) -> [a] -> Map k [a]
mapFromList proj = foldr' ins Map.empty
  where ins e = Map.insertWith (++) (proj e) [e]

hasBits :: Bits x => x -> x -> Bool
x `hasBits` b = (x .&. b) == b

-- | Write bytestring to bitvector at given offset.
writeBS :: SV.MVector s Word8 -> Int -> BS.ByteString -> ST s ()
writeBS mv base bs = do
  let len = BS.length bs
  when (SMV.length mv < base + len) $ do
    fail $ "Bytestring overflows buffer."
  forM_ [0..len-1] $ \i -> do
    SMV.write mv (base+i) (bs `BS.index` i)


write32_lsb :: SMV.MVector s Word8 -> Word64 -> Word32 -> ST s ()
write32_lsb v a c = do
<<<<<<< HEAD
=======
  -- Assert there are at least
  assert (a <= maxBound-3) $ do
>>>>>>> 5dfa79cc
  let i = fromIntegral a
  SMV.write v i     $ fromIntegral c
  SMV.write v (i+1) $ fromIntegral (c `shiftR`  8)
  SMV.write v (i+2) $ fromIntegral (c `shiftR` 16)
  SMV.write v (i+3) $ fromIntegral (c `shiftR` 24)

------------------------------------------------------------------------
-- Elf specific utilities

-- | Size of page on system
page_size :: Word64
page_size = 0x1000

-- | Get the alignment that loadable segments seem to respect in a binary.
--
-- We ensure that this is at least 'page_size', but try to compute it from
-- the first loadable segment otherwise.
elfAlignment :: Elf w -> ElfWordType w
elfAlignment e =
   elfClassInstances (elfClass e) $ do
    case loadableSegments of
      [] -> fromIntegral page_size
      (s:_) -> max (elfSegmentAlign s) (fromIntegral page_size)
  where isLoadable s = elfSegmentType s == PT_LOAD
        loadableSegments = filter isLoadable $ elfSegments e

-- | Information about section in objhect needed for computing layout
-- and performing relocations.
data SectionInfo w = SectionInfo { sectionVal   :: (ElfSection w)
                                   -- ^ Actual section
                                 , sectionReloc :: !BS.ByteString
                                 }

-- | Find a section with the given name, type, and flags.
--
-- This returns 'Nothing' if no matching section exists, but throws an error if
-- multiple do.
findSectionInfo :: Elf w
                -> BS.ByteString
                   -- ^ Expected name of section
                -> ElfSectionType
                   -- ^ Expected section type.
                -> ElfSectionFlags (ElfWordType w)
                   -- ^ Expected section flags
                -> BS.ByteString
                    -- ^ Name of relocation section (or "" if no relocations associateD)
                -> Except String (Maybe (SectionInfo (ElfWordType w)))
findSectionInfo e nm tp flags reloc =
  elfClassInstances (elfClass e) $ do
  case nm `findSectionByName` e of
    [sec] -> do
      when (elfSectionType sec /= tp) $ do
        throwE $ BSC.unpack nm ++ " section has an unexpected type."
      when (elfSectionFlags sec /= flags) $ do
        throwE $ BSC.unpack nm ++ " section has an unexpected flags."
      let info = SectionInfo sec reloc
      seq info $ (return $! Just info)
    []  -> return Nothing
    _   -> throwE $ "Multiple " ++ BSC.unpack nm ++ " sections in object file."

------------------------------------------------------------------------
-- Code for performing relocations in new object.

data ObjRelocState w
  = ObjRelinkState { _warnings :: !RelinkWarnings
                   , _nextSectionIndex :: !Word16
                   , _nextSegmentIndex :: !Word16
                   , _binarySectionMap :: !(Map Word16 (Word16, w))
                     -- ^ Maps section index in original binary to its section
                     -- in output and base address of section.
                   , _objSectionMap    :: !(Map Word16 (Word16, w))
                     -- ^ Maps section index in object to its section in output
                     -- and base address of section.
                   }

emptyObjRelocState :: ObjRelocState w
emptyObjRelocState = ObjRelinkState { _warnings         = emptyRelinkWarnings
                                    , _nextSectionIndex = 1
                                    , _nextSegmentIndex = 0
                                    , _binarySectionMap = Map.empty
                                    , _objSectionMap    = Map.empty
                                    }

warnings :: Simple Lens (ObjRelocState w) RelinkWarnings
warnings = lens _warnings (\s v -> s { _warnings = v })

nextSectionIndex :: Simple Lens (ObjRelocState w) Word16
nextSectionIndex = lens _nextSectionIndex (\s v -> s { _nextSectionIndex = v })

nextSegmentIndex :: Simple Lens (ObjRelocState w) Word16
nextSegmentIndex = lens _nextSegmentIndex (\s v -> s { _nextSegmentIndex = v })

-- | Maps section index in object to its section in output and base address of
-- section.
objSectionMap :: Simple Lens (ObjRelocState w) (Map Word16 (Word16, w))
objSectionMap = lens _objSectionMap (\s v -> s { _objSectionMap = v })

-- | Maps section index in original binary to its section in output and base
-- address of section.
binarySectionMap :: Simple Lens (ObjRelocState w) (Map Word16 (Word16, w))
binarySectionMap = lens _binarySectionMap (\s v -> s { _binarySectionMap = v })

-- | Create a fresh section index.
freshSectionIndex :: MonadState (ObjRelocState w) m => m Word16
freshSectionIndex  = do
  idx <- use nextSectionIndex
  nextSectionIndex += 1
  return idx

-- | Create a new section index for a section in the object and record the original
-- index and virtual address of the section.
bindObjSectionIndex :: MonadState (ObjRelocState w) m
                    => Word16
                    -> w
                    -> m Word16
bindObjSectionIndex obj_idx addr = do
  new_idx <- freshSectionIndex
  objSectionMap %= Map.insert obj_idx (new_idx, addr)
  return $! new_idx

freshSegmentIndex :: MonadState (ObjRelocState w) m => m Word16
freshSegmentIndex  = do
  idx <- use nextSegmentIndex
  nextSegmentIndex += 1
  return idx

type RelinkM w = ExceptT String (State (ObjRelocState w))

-- | Return segment used to indicate the stack can be non-executable.
gnuStackSegment :: Num (ElfWordType w) => Word16 -> RelinkM (ElfWordType w) (ElfSegment w)
gnuStackSegment obj_idx = do
  seg_idx <- freshSegmentIndex
  sec_idx <- bindObjSectionIndex obj_idx 0

  let sec = ElfSection { elfSectionIndex     = sec_idx
                       , elfSectionName      = ".note.GNU-stack"
                       , elfSectionType      = SHT_PROGBITS
                       , elfSectionFlags     = shf_merge
                       , elfSectionAddr      = 0
                       , elfSectionSize      = 0
                       , elfSectionLink      = 0
                       , elfSectionInfo      = 0
                       , elfSectionAddrAlign = 1
                       , elfSectionEntSize   = 0
                       , elfSectionData      = BS.empty
                       }

  return $! ElfSegment { elfSegmentType     = PT_GNU_STACK
                       , elfSegmentFlags    = pf_r .|. pf_w
                       , elfSegmentIndex    = seg_idx
                       , elfSegmentVirtAddr = 0
                       , elfSegmentPhysAddr = 0
                       , elfSegmentAlign    = 0
                       , elfSegmentMemSize  = ElfRelativeSize 0
                       , elfSegmentData     = Seq.fromList [ ElfDataSection sec ]
                       }

elfHasTLSSegment :: Elf w -> Bool
elfHasTLSSegment e =
  case filter (`segmentHasType` PT_TLS) (elfSegments e) of
    [] -> False
    [_] -> True
    _ -> error "Multiple TLS segments in original binary"

elfHasTLSSection :: Elf w -> Bool
elfHasTLSSection e =
  elfClassInstances (elfClass e) $ do
  any (\s -> elfSectionFlags s `hasBits` shf_tls) (e^..elfSections)

segmentHasType :: ElfSegment w -> ElfSegmentType -> Bool
segmentHasType s tp = elfSegmentType s == tp

-- | Return total number of segments expected in original binary.
loadableSegmentCount :: Elf w -> Int
loadableSegmentCount e = length $ filter (`segmentHasType` PT_LOAD) (elfSegments e)

elfHasGNUStackSegment :: Elf w -> Bool
elfHasGNUStackSegment e =
  any (`segmentHasType` PT_GNU_STACK) (elfSegments e)

elfGNUStackSection :: Elf w -> Maybe (ElfSection (ElfWordType w))
elfGNUStackSection e =
  case filter (\s -> elfSectionName s == ".note.GNU-stack") (e^..elfSections) of
    [] -> Nothing
    (s:_) -> Just s

------------------------------------------------------------------------
-- RelinkWarning

-- | Warnings from relinking
newtype RelinkWarnings = RelinkWarnings
  { _unresolvedSymbols :: (Set BS.ByteString)
    -- ^ Unresolved symbols in relocations.
  }

-- | Empty relinker warnings collection.
emptyRelinkWarnings :: RelinkWarnings
emptyRelinkWarnings = RelinkWarnings { _unresolvedSymbols = Set.empty }

-- | Unresolved symbols in relocations from object file.
unresolvedSymbols :: Simple Lens RelinkWarnings (Set BS.ByteString)
unresolvedSymbols = lens _unresolvedSymbols (\s v -> s { _unresolvedSymbols = v })

-- | Return true if there are any relinker warnings.
hasRelinkWarnings :: RelinkWarnings -> Bool
hasRelinkWarnings w = not (Set.null (w^.unresolvedSymbols))


instance PP.Pretty RelinkWarnings where
  pretty w = PP.vcat (ppUnresolvedSymbol <$> Set.toList (w^.unresolvedSymbols))
    where ppUnresolvedSymbol s =
            PP.text "Skipping relocations of unresolved symbol"
            PP.<+> PP.text (BSC.unpack s) PP.<> PP.text "."

------------------------------------------------------------------------
-- SymbolTable

type SymbolTable w = V.Vector (ElfSymbolTableEntry w)

-- | Offset of entry in symbol table.
type SymbolTableIndex = Word32

-- | Get symbol by name.
getSymbolByIndex :: SymbolTable w -> SymbolTableIndex -> ElfSymbolTableEntry w
getSymbolByIndex sym_table sym_index
  | sym_index >= fromIntegral (V.length sym_table) =
    error $ "Symbolic offset " ++ show sym_index ++ " is out of range."
  | otherwise = sym_table V.! fromIntegral sym_index


------------------------------------------------------------------------
-- SectionMap

-- | Map from section indices in object to virtual address where it will be
-- loaded into binary.
type SectionAddrMap w = Map Word16 w

------------------------------------------------------------------------
-- SymbolNameToAddrMap

-- | Maps symbol names in binaries to their virtual address when loaded.
type SymbolNameToAddrMap w = Map BS.ByteString w

symbolNameAddr :: ElfSymbolTableEntry w -> Maybe (BS.ByteString, w)
symbolNameAddr sym =
  if steType sym `elem` [ STT_OBJECT, STT_FUNC ] then
    Just (steName sym, steValue sym)
   else
    Nothing

-- | Create a binary symbol map from the symbol table of the elf file if it exists.
createBinarySymbolMap :: Elf w -> SymbolNameToAddrMap (ElfWordType w)
createBinarySymbolMap binary = do
  case elfSymtab binary of
     -- Assume that no section means no relocations
    []  -> Map.empty
    [tbl] ->
      let entries = elfSymbolTableEntries tbl
       in Map.fromList $ mapMaybe symbolNameAddr $ V.toList entries
    _   -> error $ "Multple .symtab sections in bianry file."

------------------------------------------------------------------------
-- ObjectRelocationInfo

-- | Information needed to perform relocations in the new binary.
data ObjectRelocationInfo (w :: *)
   = ObjectRelocationInfo
     { objectSectionMap :: !(SectionAddrMap w)
       -- ^ Maps loaded sections in the new object to their address.
     , binarySymbolMap :: !(SymbolNameToAddrMap w)
     }

-- | This returns the base address of a section in the file.
objectSectionAddr :: String
                  -> Word16
                  -> SectionAddrMap w
                  -> w
objectSectionAddr src idx m =
  case Map.lookup idx m of
    Nothing -> error $ src ++ " refers to an unmapped section index " ++ show idx ++ "."
    Just r -> r

-- | A symbol table entry in the new object.
newtype NewObjectSymbolTableEntry w = NOSTE (ElfSymbolTableEntry w)

newObjectEntryName :: NewObjectSymbolTableEntry w -> BS.ByteString
newObjectEntryName (NOSTE sym) = steName sym

-- | Return the name of a symbol as a string (or <unamed symbol> if not defined).
newObjectEntryStringName :: NewObjectSymbolTableEntry w -> String
newObjectEntryStringName (NOSTE sym)
  | BS.null (steName sym) = "<unnamed symbol>"
  | otherwise = BSC.unpack (steName sym)

-- | Get the address of a symbol table if it is mapped in the section map.
symbolAddr :: (Eq w, Num w)
           => ObjectRelocationInfo w
              -- ^ Information needed for relocations.
           -> String
              -- ^ Name of reference to a symbol used for debugging purposes.
           -> NewObjectSymbolTableEntry w
              -- ^ The symbol table entry in the new object.
           -> Maybe w
symbolAddr reloc_info src (NOSTE sym) =
  case steType sym of
    STT_SECTION
      | steValue sym /= 0 ->
        error "symbolAddr expects section names to have 0 offset."
      | steIndex sym == SHN_UNDEF ->
        error "Reference to undefined section."
      | otherwise ->
        case steIndex sym of
          ElfSectionIndex sec_idx ->
            Just (objectSectionAddr src sec_idx (objectSectionMap reloc_info))
    STT_FUNC
      | steIndex sym == SHN_UNDEF ->
        error "Function symbol has undefined section."
      | otherwise ->
        case steIndex sym of
          ElfSectionIndex sec_idx ->
            Just (objectSectionAddr src sec_idx (objectSectionMap reloc_info) + steValue sym)
    STT_NOTYPE
      | steIndex sym == SHN_UNDEF ->
        case Map.lookup (steName sym) (binarySymbolMap reloc_info) of
          Nothing -> Nothing
          Just addr -> Just addr
      | otherwise ->
        case steIndex sym of
          ElfSectionIndex sec_idx ->
            Just (objectSectionAddr src sec_idx (objectSectionMap reloc_info) + steValue sym)
    tp -> error $ "symbolAddr does not support symbol with type " ++ show tp ++ "."

type ObjRelocM s w = StateT (ObjRelocState w) (ST s)

-- | Perform a relocation listed in the new object.
performReloc :: ObjectRelocationInfo Word64
                -- ^ Information about the object and binary needed to resolve symbol
                -- addresses.
             -> SymbolTable Word64
                -- ^ A vector listing the elf symbols in the object.
                --
                -- This allows one to find the symbol associated with a
                -- given relocation.
             -> Word64
                -- ^ Base offset of this section.
             -> SV.MVector s Word8
                -- ^ Contents of elf section we are apply this to.
             -> RelaEntry X86_64_RelocationType
                -- ^ The relocation entry.
             -> ObjRelocM s Word64 ()
performReloc reloc_info sym_table this_vaddr mv reloc = do
  -- Offset to modify.
  let off = r_offset reloc :: Word64
  let sym = NOSTE (getSymbolByIndex sym_table (r_sym reloc))
  -- Get the address of a symbol
  case symbolAddr reloc_info "A relocation entry" sym of
    Nothing ->
      warnings . unresolvedSymbols %= Set.insert (newObjectEntryName sym)
    Just sym_val -> do
      when (sym_val < 0) $ error "performReloc given negative value"
      -- Relocation addend
      let addend = r_addend reloc :: Int64
      -- Get PC offset
      let pc_offset = this_vaddr + off
      -- Parse on type
      case r_type reloc of
        R_X86_64_PC32 ->
            lift $ write32_lsb mv off res32
          where res64 = sym_val + fromIntegral addend - pc_offset :: Word64
                res32 = fromIntegral res64 :: Word32
        R_X86_64_32
          | fromIntegral res32 /= res64 ->
            error $ "Relocation of " ++ newObjectEntryStringName sym
             ++ " at " ++ showHex sym_val " + " ++ show addend
             ++ " does not safely zero extend."
          | otherwise ->
            lift $ write32_lsb mv off res32
          where res64 = sym_val + fromIntegral addend :: Word64
                res32 = fromIntegral res64 :: Word32
        R_X86_64_32S
          | fromIntegral res32 /= res64 ->
            error $ "Relocation of " ++ newObjectEntryStringName sym
             ++ " at " ++ showHex sym_val " + " ++ show addend
             ++ " does not safely sign extend."
          | otherwise ->
            lift $ write32_lsb mv off (fromIntegral res32)
          where res64 = fromIntegral sym_val + addend :: Int64
                res32 = fromIntegral res64 :: Int32
        _ -> do
          error "Relocation not supported"

performRelocs :: ObjectRelocationInfo Word64
                -- ^ Maps elf section indices in object to the base virtual address
                -- in the binary.
              -> V.Vector (ElfSymbolTableEntry Word64)
                 -- ^ Elf symbol table
              -> ElfSection Word64
                 -- ^ Section that we are applying relocation to.
              -> Word64 -- ^ Base address of this section.
              -> [RelaEntry X86_64_RelocationType]
              -> ObjRelocM s Word64 (ElfSection Word64)
performRelocs reloc_info sym_table section this_vaddr relocs = do
  let dta = elfSectionData section
  let len = BS.length dta
  mv <- SMV.new len
  -- Copy original bytes into bytestring
  lift $ writeBS mv 0 dta
  -- Updpate using relocations
  mapM_ (performReloc reloc_info sym_table this_vaddr mv) relocs


  idx <- bindObjSectionIndex (elfSectionIndex section) this_vaddr
  let SMV.MVector _ fp = mv
  let reloc_data = Data.ByteString.Internal.fromForeignPtr fp 0 len
  return $! section { elfSectionIndex = idx
                    , elfSectionAddr = this_vaddr
                    , elfSectionData = reloc_data
                    }



------------------------------------------------------------------------
-- NameToSymbolMap

-- | Maps names to symbol in binary.
type NameToSymbolMap w = Map BS.ByteString [ElfSymbolTableEntry w]

-- | Get symbol by name.
getSymbolByName :: NameToSymbolMap w -> BS.ByteString -> ElfSymbolTableEntry w
getSymbolByName m nm =
  case Map.lookup nm m of
    Just [entry] -> entry
    Just _ -> error $ "The symbol name " ++ BSC.unpack nm ++ " is ambiguous."
    Nothing -> error $ "Could not find symbol name " ++ BSC.unpack nm ++ "."

------------------------------------------------------------------------
-- ResolvedRedirs

-- | Information needed to insert jumps to new code in binary.
data ResolvedRedirs (w :: *) =
  CR { crMkJump :: !(w -> BS.ByteString)
       -- ^ Create a jump instruction to the given address.
     , crRelocInfo  :: !(ObjectRelocationInfo w)
       -- ^ Maps elf section indices in object to the base virtual address
       -- in the binary.
     , crSymbols :: !(NameToSymbolMap w)
       -- ^ Maps symbol names in the object to the associated symbol.
     , crEntries :: !(Map PhdrIndex [CodeRedirection w])
       -- ^ Get the list of redirections to apply.
     }

-- | This takes a bytestring in the original binary and updates it with relocations
-- to point to the new binary.
remapBytes :: forall w
           .  Integral w
           => ResolvedRedirs w
           -> [CodeRedirection w]
              -- ^ List of redirections to apply
           -> w
              -- ^ File offset in segment
           -> BS.ByteString
           -> BS.ByteString
remapBytes redirs redir_list base bs = runST $ do
  let len :: Int
      len = BS.length bs
  mv <- SMV.new len
  -- Copy original bytes into bytestring
  writeBS mv 0 bs
  -- Apply relocations.
  let reloc_info = crRelocInfo redirs
  let sym_table = crSymbols redirs
  forM_ redir_list $ \entry -> do
    let off = redirSourceOffset entry
    let sym = NOSTE (getSymbolByName sym_table (redirTarget entry))
    when (base <= off && off < base + fromIntegral len) $ do
      let tgt =
            case symbolAddr reloc_info "A user defined relocation" sym of
              Just r -> r
              Nothing -> error $ "Could not find symbol " ++ newObjectEntryStringName sym ++ "."
      let jmp = crMkJump redirs tgt
      -- Only apply redirection when there is enough space to write the code.
      when (BS.length jmp < redirSourceSize entry) $ do
        writeBS mv (fromIntegral (off - base)) jmp

  let SMV.MVector _ fp = mv
  return $! Data.ByteString.Internal.fromForeignPtr fp 0 len

-- | Append a raw segment to the list segments
rawSegmentFromBuilder :: ElfLayout w
                      -> ResolvedRedirs (ElfWordType w)
                      -> [CodeRedirection (ElfWordType w)]
                         -- ^ Redirections for this segment
                      -> ElfWordType w -- ^ Offset in segment for this data
                      -> BS.ByteString
                      -> [ElfDataRegion w]
                      -> RelinkM (ElfWordType w) (ElfWordType w, [ElfDataRegion w])
rawSegmentFromBuilder orig_layout redirs entries off bs rest = do
 elfClassInstances (elfLayoutClass orig_layout) $ do
  let off' = off + fromIntegral (BS.length bs)
  (off2, prev) <- mapOrigLoadableRegions orig_layout redirs entries off' rest
  return (off2, ElfDataRaw (remapBytes redirs entries off bs) : prev)

mapLoadableSection :: ElfLayout w
                   -> ResolvedRedirs (ElfWordType w)
                   -> [CodeRedirection (ElfWordType w)]
                   -> ElfWordType w -- ^ Offset in segment for this section
                   -> ElfSection (ElfWordType w)
                   -> [ElfDataRegion w]
                   -> RelinkM (ElfWordType w) (ElfWordType w, [ElfDataRegion w])
mapLoadableSection orig_layout redirs entries off sec rest = do
 elfClassInstances (elfLayoutClass orig_layout) $ do
  let bs = elfSectionData sec
  let off' = off + fromIntegral (BS.length bs)

  idx <- freshSectionIndex
  binarySectionMap %= Map.insert (elfSectionIndex sec) (idx, elfSectionAddr sec)

  let sec' = sec { elfSectionIndex = idx
                 , elfSectionName = ".orig" <> elfSectionName sec
                 , elfSectionData = remapBytes redirs entries off bs
                 }
  seq sec' $ do
   (off2, prev) <- mapOrigLoadableRegions orig_layout redirs entries off' rest
   return (off2, ElfDataSection sec' : prev)

-- | This traverses elf data regions in an loadable elf segment.
mapOrigLoadableRegions :: ElfLayout w
                          -- ^ Layout created for original binary.
                       -> ResolvedRedirs (ElfWordType w)
                       -> [CodeRedirection (ElfWordType w)]
                          -- ^ Redirections for segment.
                       -> ElfWordType w -- ^ Offset in segment for region
                       -> [ElfDataRegion w]
                       -> RelinkM (ElfWordType w) (ElfWordType w, [ElfDataRegion w])
mapOrigLoadableRegions _ _ _ off [] =
  return (off, [])
mapOrigLoadableRegions orig_layout redirs entries off (reg:rest) =
  elfClassInstances (elfLayoutClass orig_layout) $ do
  case reg of
    ElfDataElfHeader -> do
      when (off /= 0) $ do
        if off >= 0 then
          throwE $ "Elf header appeared at unexpected offset: " ++ showHex (toInteger off) "."
         else
          error "mapOrigLoadableRegions negative offset"
      let off' = off + fromIntegral (ehdrSize (elfLayoutClass orig_layout))
      (off2, prev) <- mapOrigLoadableRegions orig_layout redirs entries off' rest
      return (off2, ElfDataElfHeader : prev)
    ElfDataSegmentHeaders -> do
      let b = BSL.toStrict $ Bld.toLazyByteString $
                buildElfSegmentHeaderTable orig_layout
      rawSegmentFromBuilder orig_layout redirs entries off b rest
    -- Flatten special segments
    ElfDataSegment seg  ->
      case elfSegmentType seg of
        -- Copy TLS segments.
        PT_TLS -> do
          let subseg = toList (elfSegmentData seg)
          (off2, subseg1) <- mapOrigLoadableRegions orig_layout redirs entries off subseg
          idx <- freshSegmentIndex
          let tls_seg = seg { elfSegmentIndex = idx
                            , elfSegmentData  = Seq.fromList subseg1
                            }

          (off3, rest1) <- mapOrigLoadableRegions orig_layout redirs entries off2 rest
          return $! (off3, ElfDataSegment tls_seg : rest1)

        _ -> do
          let subseg = toList (elfSegmentData seg)
          mapOrigLoadableRegions orig_layout redirs entries off (subseg ++ rest)

    ElfDataSectionHeaders ->
      throwE "Did not expect section headers in loadable region"
    ElfDataSectionNameTable _ ->
      throwE "Did not expect section name table in loadable region"
    ElfDataGOT g ->
      mapLoadableSection orig_layout redirs entries off (elfGotSection g) rest
    ElfDataStrtab _ -> do
      throwE "Did not expect .strtab in loadable region"
    ElfDataSymtab _ -> do
      throwE "Did not expect .symtab in loadable region"
    ElfDataSection s -> do
      mapLoadableSection orig_layout redirs entries off s rest
    ElfDataRaw b ->
      rawSegmentFromBuilder orig_layout redirs entries off b rest

------------------------------------------------------------------------
-- Merger

-- | Find relocation entries in section with given name.
findRelaEntries :: Elf 64
                   -- ^ Object with relocations
                -> BS.ByteString
                   -- ^ Name of section containing relocation entries.
                -> Except String [RelaEntry X86_64_RelocationType]
findRelaEntries obj nm = do
  case nm `findSectionByName` obj of
    -- Assume that no section means no relocations
    [] -> return []
    [s] -> except $ elfRelaEntries (elfData obj) (BSL.fromStrict (elfSectionData s))
    _ -> throwE $  "Multiple " ++ show nm ++ " sections in object file."

-- | Find the symbol table in the elf.
findSymbolTableEntries :: String
                       -- ^ Type of file for error reporting.
                       -> Elf w
                       -- ^ Object with relocations
                       -> Except String (V.Vector (ElfSymbolTableEntry (ElfWordType w)))
findSymbolTableEntries nm obj = do
  case elfSymtab obj of
    -- Assume that no section means no relocations
    []  -> return V.empty
    [tbl] -> return (elfSymbolTableEntries tbl)
    _   -> throwE $ "Multiple .symtab sections in " ++ nm ++ " file."

-- | Find the symbol table in the elf.
findSymbolTable :: String
                   -- ^ Type of file for error reporting.
                -> Elf w
                    -- ^ Object with relocations
                -> Except String (ElfSymbolTable (ElfWordType w))
findSymbolTable nm obj = do
  case elfSymtab obj of
    -- Assume that no section means no relocations
    []  -> throwE $ "Could not find symbol table."
    [tbl] -> return tbl
    _   -> throwE $ "Multiple .symtab sections in " ++ nm ++ " file."

checkOriginalBinaryAssumptions :: Monad m => Elf 64 -> m ()
checkOriginalBinaryAssumptions binary = do
  when (elfData binary /= ELFDATA2LSB) $ do
    error $ "Expected least-significant bit first elf."
  when (elfType binary /= ET_EXEC) $ do
    fail $ "Expected a relocatable file as input."
  when (elfData binary /= ELFDATA2LSB) $ do
    fail $ "Expected the original binary to be least-significant bit first."
  when (elfType binary /= ET_EXEC) $ do
    fail $ "Expected the original binary is an executable."
  when (elfRelroRange binary /= Nothing) $ do
    fail $ "Expected no PT_GNU_RELO segment in binary."
  when (elfFlags binary /= 0) $ do
    fail $ "Expected elf flags in binary to be zero."

checkObjAssumptions :: Monad m
                    => Elf 64
                    -> ElfOSABI
                    -> m ()
checkObjAssumptions obj expected_osabi = do
  -- Check new object properties.
  when (elfData obj /= ELFDATA2LSB) $ do
    fail $ "Expected the new binary binary to be least-significant bit first."
  when (elfType obj /= ET_REL) $ do
    fail $ "Expected a relocatable file as input."
  when (elfOSABI obj /= expected_osabi) $ do
    fail $ "Expected the new object to use the same OS ABI as original."
  when (elfMachine obj /= EM_X86_64) $ do
    fail $ "Only x86 64-bit executables are supported."
  when (elfRelroRange obj /= Nothing) $ do
    fail $ "Expected no PT_GNU_RELO segment in new object."
  when (elfFlags obj /= 0) $ do
    fail $ "Expected elf flags in new object to be zero."


didNotExpectOriginalRegion :: String -> Either String a
didNotExpectOriginalRegion region_name =
  Left $ "Did not expect " ++ region_name ++ " in original binary."

data OrigSegment w = OrigSegment { origSegPadding :: !(ElfWordType w)
                                   -- ^ Number of bytes of padding before segment
                                 , origSegFileOffset :: !(ElfWordType w)
                                   -- ^ File offset of new region
                                 , origSegData :: !(ElfSegment w)
                                 }

-- | Resovlv
regionsForOrigSegment :: ElfLayout w
                      -> ResolvedRedirs (ElfWordType w)
                      -> OrigSegment w
                      -> RelinkM (ElfWordType w) [ElfDataRegion w]
regionsForOrigSegment orig_layout redirs oseg = do
 elfClassInstances (elfLayoutClass orig_layout) $ do
  let padding     = origSegPadding oseg
  let seg         = origSegData oseg
  seg' <- copyOrigLoadableSegment orig_layout redirs seg
  return $! dataPadding padding ++ [ ElfDataSegment seg' ]

data OriginalBinaryInfo w = OBI { _obiFileOffset  :: !(ElfWordType w)
                                , _obiSegments :: !(Seq (OrigSegment w))
                                , _obiLastVirtAddr :: !(ElfWordType w)
                                }

-- | Current offset in file as we are parsing data.
obiFileOffset :: Simple Lens (OriginalBinaryInfo w) (ElfWordType w)
obiFileOffset = lens _obiFileOffset (\s v -> s { _obiFileOffset = v })

-- | Information about segments in the original binary that will be
-- copied into new binary.
obiSegments :: Simple Lens (OriginalBinaryInfo w) (Seq (OrigSegment w))
obiSegments = lens _obiSegments (\s v -> s { _obiSegments = v })

-- | End of last virtual address of a loadable segment in the binary.
obiLastVirtAddr :: Simple Lens (OriginalBinaryInfo w) (ElfWordType w)
obiLastVirtAddr = lens _obiLastVirtAddr (\s v -> s { _obiLastVirtAddr = v })

initOriginalBinaryInfo :: Num (ElfWordType w) => ElfWordType w -> OriginalBinaryInfo w
initOriginalBinaryInfo o =
  OBI { _obiFileOffset = o
      , _obiSegments = Seq.empty
      , _obiLastVirtAddr = 0
      }

copyOrigLoadableSegment :: forall w
                        .  ElfLayout w
                           -- ^ Layout of original bianry
                        -> ResolvedRedirs (ElfWordType w)
                           -- ^ Redirections in code
                        -> ElfSegment w
                        -> RelinkM (ElfWordType w) (ElfSegment w)
copyOrigLoadableSegment orig_layout redirs seg = do
 elfClassInstances (elfLayoutClass orig_layout) $ do
  let sub_reg = toList (elfSegmentData seg)
  let idx = elfSegmentIndex seg
  let entries = fromMaybe [] $! Map.lookup idx (crEntries redirs)
  (_,sub_reg') <- mapOrigLoadableRegions orig_layout redirs entries 0 sub_reg
  new_idx <- freshSegmentIndex
  return $! seg { elfSegmentIndex = new_idx
                , elfSegmentData = Seq.fromList sub_reg'
                }

copyOriginalBinaryRegion :: forall w
                          . ElfLayout w
                         -> OriginalBinaryInfo w
                         -> ElfDataRegion w
                         -> Either String (OriginalBinaryInfo w)
copyOriginalBinaryRegion orig_layout info reg = do
 elfClassInstances (elfLayoutClass orig_layout) $ do
  case reg of
    ElfDataElfHeader -> do
      didNotExpectOriginalRegion "Elf header outside loadable segment."
    ElfDataSegmentHeaders ->
      didNotExpectOriginalRegion "Elf segment table outside loadable segment."
    ElfDataSegment seg ->
      case elfSegmentType seg of
        PT_LOAD -> do
          let a  = elfSegmentAlign seg
              mask = a  - 1
              req_align = elfSegmentVirtAddr seg .&. mask
              act_align = (info^.obiFileOffset) .&. mask
          -- Compute amount of padding to get alignment correct.
          let padding :: ElfWordType w
              padding | a <= 1 = 0
                      | act_align <= req_align = req_align - act_align
                        -- Need to insert padding to wrap around.
                      | otherwise = (a - act_align) + req_align
          let oseg = OrigSegment { origSegPadding = padding
                                 , origSegFileOffset = info^.obiFileOffset
                                 , origSegData = seg
                                 }
          return $! info & obiFileOffset   +~ padding + elfRegionFileSize orig_layout reg
                         & obiSegments     %~ (Seq.|> oseg)
                         & obiLastVirtAddr %~ max (elfSegmentVirtAddr seg)
        -- Drop non-loaded segments
        _ ->
          return info
    -- Drop section headers
    ElfDataSectionHeaders ->
      return info
    -- Drop section name table
    ElfDataSectionNameTable _ ->
      return info
    ElfDataGOT _ ->
      didNotExpectOriginalRegion "top-level .got table"
    -- Drop .strtab
    ElfDataStrtab _ -> do
      return info
    -- Drop .symtab
    ElfDataSymtab _ -> do
      return info
    -- Drop unloaded sections
    ElfDataSection _ -> do
      return info
    -- Drop bytes outside a loadable segment.
    ElfDataRaw _ -> do
      return info

copyOriginalBinaryRegions :: forall w
                           . Elf w
                          -> ElfLayout w
                          -> ElfWordType w  -- ^ Offset of file.
                          -> Either String (OriginalBinaryInfo w)
copyOriginalBinaryRegions orig_binary orig_layout base_offset = do
 elfClassInstances (elfClass orig_binary) $ do
  let f :: OriginalBinaryInfo w
        -> ElfDataRegion w
        -> Either String (OriginalBinaryInfo w)
      f = copyOriginalBinaryRegion orig_layout
  foldlM f (initOriginalBinaryInfo base_offset) (orig_binary^.elfFileData)

-- | Make padding region if number of bytes is non-zero.
dataPadding :: Integral (ElfWordType w) => ElfWordType w -> [ElfDataRegion w]
dataPadding 0 = []
dataPadding z = [ ElfDataRaw (BS.replicate (fromIntegral z) 0) ]

-- | Information about new object.
data NewObjectInfo (w :: Nat)
   = NewObjectInfo { noiElf :: !(Elf w)
                     -- ^ Elf for object
                   , noiRelocInfo :: !(ObjectRelocationInfo (ElfWordType w))
                   , noiSymbols :: !(V.Vector (ElfSymbolTableEntry (ElfWordType w)))
                   }

liftS :: Except String a -> RelinkM w a
liftS m =
  case runExcept m of
    Left e -> throwE e
    Right v -> return v

-- | Create region for section in new object.
relocateObjectSection :: NewObjectInfo 64
                         -- ^ Information about new object
                      -> Word64
                         -- ^ Base address of segment
                      -> NewSectionBounds Word64
                         -- ^ Section if we need to.
                      -> RelinkM Word64 [ElfDataRegion 64]
relocateObjectSection _        _             NSBUndefined{} =
  return []
relocateObjectSection obj_info base_seg_addr (NSBDefined info pad off _)
  | sectionReloc info == "" = do
      let s = sectionVal info
      let sec_addr = base_seg_addr + off
      idx <- bindObjSectionIndex (elfSectionIndex s) sec_addr
      let s'  = s { elfSectionIndex = idx
                  , elfSectionAddr = sec_addr
                  }
      return $! dataPadding pad ++ [ ElfDataSection s' ]
  | otherwise = do
      let sec        = sectionVal info
          obj        = noiElf       obj_info
          reloc_info = noiRelocInfo obj_info
          syms       = noiSymbols   obj_info
      -- Find text relocations section
      relocs <- liftS $ findRelaEntries obj (sectionReloc info)
      -- Perform relocations
      let addr = base_seg_addr + off
      s <- lift $ get
      let (reloc_sec, s') = runST $ flip runStateT s $
            performRelocs reloc_info syms sec addr relocs
      lift $ put s'
      -- Get padding to add between end of header and start of code section.
      return $! dataPadding pad ++ [ ElfDataSection reloc_sec ]

-- | Create a bytestring with a jump to the immediate address.
x86_64_immediate_jmp :: Word64 -> BS.ByteString
x86_64_immediate_jmp addr = BSL.toStrict $ Bld.toLazyByteString $ mov_addr_to_r11 <> jump_r11
  where mov_addr_to_r11
          =  Bld.word8 0x49
          <> Bld.word8 0xBB
          <> Bld.word64LE addr
        jump_r11
          =  Bld.word8 0x41
          <> Bld.word8 0xFF
          <> Bld.word8 0xE3

-- | This merges an existing elf binary and new header with a list of redirections.
mergeObject :: Elf 64
               -- ^ Existing binary
            -> Elf 64
               -- ^ Object file to insert
             -> SymbolNameToAddrMap Word64
                -- ^ Extra symbols to use for mapping old code to new.
            -> [CodeRedirection Word64]
               -- ^ Redirections from original file for new file.
            -> (Either String (Elf 64), RelinkWarnings)
mergeObject orig_binary new_obj extra_syms redirs =
    over _2 _warnings $ runState (runExceptT action) s
  where action = mergeObject' orig_binary new_obj extra_syms redirs x86_64_immediate_jmp
        s = emptyObjRelocState

data NewSectionBounds w
  = NSBDefined !(SectionInfo w) !w !w !w
    -- ^ Section index, index, amount of padding, file start, and file end.
    -- File offset is relative to new segment.
  | NSBUndefined !w
    -- ^ Offset where section would have started/ended.

nsb_end :: NewSectionBounds w -> w
nsb_end (NSBDefined _ _ _ e) = e
nsb_end (NSBUndefined o) = o


nsb_entries :: Integral w => NewSectionBounds w -> w -> [(Word16, w)]
nsb_entries NSBUndefined{} _ = []
nsb_entries (NSBDefined info _ start _) base =
  let idx = elfSectionIndex (sectionVal info)
   in [ (idx, base + start) ]

-- | Returns the file start and end of a section given an index of
-- the section or nothing if it is not defined.
get_section_bounds :: Integral w
                   => w -- ^ File offset for end of last section
                   -> Maybe (SectionInfo w)
                      -- ^ Information about section (or nothing) if we don't add section.
                   -> NewSectionBounds w
get_section_bounds off Nothing  = NSBUndefined off
get_section_bounds off (Just info) = NSBDefined info pad off' (off' + sz)
  where s   = sectionVal info
        pad  = fromIntegral (off' - off)
        off' = off `fixAlignment` elfSectionAddrAlign s
        sz   = elfSectionFileSize s

-- | Returns the file start and end of a section given an index of
-- the section or nothing if it is not defined.
get_all_section_bounds :: Integral w
                          => w -- ^ File offset for end of last section
                       -> [Maybe (SectionInfo w)]
                       -- ^ Information about sections.
                       -> ([NewSectionBounds w], w)
get_all_section_bounds off [] = ([], off)
get_all_section_bounds off (i:l) =
  let bounds = get_section_bounds off i
   in over _1 (bounds:) $ get_all_section_bounds (nsb_end bounds) l


-- | Identifies errors that occur when
data RelocateSymbolError
   = CommonSymbolUnsupported
   | SymbolNameNotFound   !BS.ByteString
   | SectionIndexNotFound !Word16

-- | This maps a symbol entry to the new address.
relocateSymbolTableEntry :: Num w
                         => Map Word16 (Word16, w)
                            -- ^ Maps section index in object to new section index
                            -- and base address of section
                         -> Map BS.ByteString (Word16, w)
                            -- ^ Maps symbol names to index plus absolute address.
                         -> Bool
                            -- ^ Indicates if we should relocate address.
                         -> ElfSymbolTableEntry w
                         -> Either RelocateSymbolError (Maybe (ElfSymbolTableEntry w))
relocateSymbolTableEntry section_idx_map symbol_name_map reloc_addr ste
  | steType ste == STT_NOTYPE  = Right $! Just ste
  | steType ste == STT_SECTION = Right $! Nothing
  | otherwise = do
      (idx, val) <-
        case steIndex ste of
          SHN_ABS    -> Right (SHN_ABS, steValue ste)
          SHN_COMMON -> Left CommonSymbolUnsupported
          SHN_UNDEF  ->
            case Map.lookup (steName ste) symbol_name_map of
              Nothing         -> Left $ SymbolNameNotFound (steName ste)
              Just (idx,addr) -> Right (ElfSectionIndex idx, addr)
          ElfSectionIndex obj_sec_idx ->
            case Map.lookup obj_sec_idx section_idx_map of
              Nothing -> Left $ SectionIndexNotFound obj_sec_idx
              Just (idx, base) -> Right (ElfSectionIndex idx, base + steValue ste)
      let ste' = EST { steName  = steName ste
                     , steType  = steType ste
                     , steBind  = STB_LOCAL
                     , steOther = steOther ste
                     , steIndex = idx
                     , steValue = if reloc_addr then val else steValue ste
                     , steSize  = steSize ste
                     }
      Right $! Just ste'

mkElfSymbolTable :: Word16 -> V.Vector (ElfSymbolTableEntry w) -> ElfSymbolTable w
mkElfSymbolTable idx v =
    ElfSymbolTable { elfSymbolTableIndex = idx
                   , elfSymbolTableEntries = local_v V.++ global_v
                   , elfSymbolTableLocalEntries = fromIntegral (V.length local_v)
                   }
  where (local_v, global_v) = V.partition isLocal v
        isLocal e = steBind e == STB_LOCAL

relocateSymbolTable :: Num w
                    => Map Word16 (Word16, w)
                    -> Map BS.ByteString (Word16, w)
                    -> Bool
                    -- ^ Indicates if we should relocate address.
                    -> V.Vector (ElfSymbolTableEntry w)
                    -> ( [(ElfSymbolTableEntry w, RelocateSymbolError)]
                       , V.Vector (ElfSymbolTableEntry w)
                       )
relocateSymbolTable section_idx_map symbol_name_map reloc_addr entries = (fin_errs, sym_v)
  where (fin_errs,fin_syms) = foldr resolveEntry ([], []) entries
        sym_v = V.fromList fin_syms
        resolveEntry ste (errs, syms) =
          case relocateSymbolTableEntry section_idx_map symbol_name_map reloc_addr ste of
            Left e -> ((ste,e):errs, syms)
            Right Nothing  -> (errs, syms)
            Right (Just e) -> (errs, e:syms)

mergeObject' :: Elf 64 -- ^ Existing binary
             -> Elf 64 -- ^ Object file to merge into existing binary.
             -> SymbolNameToAddrMap Word64
                -- ^ Extra symbols to use for mapping old code to new.
             -> [CodeRedirection Word64]
                -- ^ Redirections from old binary to new code.
             -> (Word64 -> BS.ByteString)
                -- ^ Function for creating jump to given offset.
             -> RelinkM Word64 (Elf 64)
mergeObject' orig_binary obj extra_syms redirs mkJump = do
  let elf_class = ELFCLASS64

  -- Check original binary properties
  checkOriginalBinaryAssumptions orig_binary

  checkObjAssumptions obj (elfOSABI orig_binary)

  -- Find address for new code.
  let elf_align = elfAlignment orig_binary

  -- First build what we want to create

  data_sec_info <- liftS $
    findSectionInfo obj ".data" SHT_PROGBITS (shf_alloc .|. shf_write) ".rela.data"
  bss_sec_info  <- liftS $
    findSectionInfo obj ".bss"  SHT_NOBITS   (shf_alloc .|. shf_write) ""

  ----------------------------------------------------------------------
  -- First we determine the number of program headers as this is needed
  -- for layout

  -- Flag indicating whether to add GNU stack segment.
  let add_gnu_stack = elfHasGNUStackSegment orig_binary
                   && isJust (elfGNUStackSection obj)

  -- Flag indicating whether to add TLS segment
  let add_tls = elfHasTLSSegment orig_binary

  when (elfHasTLSSection obj) $ do
    throwE $ "TLS section is not allowed in new code object."
  let phdr_count = loadableSegmentCount orig_binary
                 + 1 -- We always add new code segment
                 + (if add_new_data_seg then 1 else 0)
                 + (if add_gnu_stack then 1 else 0)
                 + (if add_tls       then 1 else 0)
        where add_new_data_seg = isJust data_sec_info
                              || isJust  bss_sec_info

  let orig_layout = elfLayout orig_binary
  orig_binary_info <-
    case copyOriginalBinaryRegions orig_binary orig_layout 0 of
      Left msg -> throwE msg
      Right obi -> return obi

  let orig_binary_file_end = orig_binary_info^.obiFileOffset

  let exec_seg_header_size :: Word64
      exec_seg_header_size = fromIntegral phdr_count * fromIntegral (phdrEntrySize elf_class)

  -- Find text section
  text_sec_info     <- do
    let flags = shf_alloc .|. shf_execinstr
    liftS $ findSectionInfo obj ".text"     SHT_PROGBITS flags ".rela.text"
  rodata_sec_info   <- do
    let flags = shf_alloc
    liftS $ findSectionInfo obj ".rodata"   SHT_PROGBITS flags ".rela.rodata"
  eh_frame_sec_info <- do
    let flags = shf_alloc
    liftS $ findSectionInfo obj ".eh_frame" SHT_PROGBITS flags ".rela.eh_frame"

  -- Bounds for all sections in code segment.
  let (code_sec_bounds, new_code_seg_filesize) =
        get_all_section_bounds exec_seg_header_size
          [ text_sec_info, rodata_sec_info, eh_frame_sec_info ]

  let new_code_file_offset = orig_binary_file_end
  let new_code_file_end    = new_code_file_offset + new_code_seg_filesize

  -- Compute offset for new data and ensure it is aligned.
  -- Get bounds of ".data" section.
  let data_sec_bounds = get_section_bounds 0 data_sec_info
  -- Compute bounds of ".bss" section.
  let bss_sec_bounds = get_section_bounds (nsb_end data_sec_bounds) bss_sec_info

  let data_seg_bounds = [ data_sec_bounds, bss_sec_bounds ]

  let new_data_file_offset = new_code_file_end

  let new_code_seg_addr = (orig_binary_info^.obiLastVirtAddr) `fixAlignment` elf_align
                        + new_code_file_offset .&. (elf_align - 1)
  let new_code_seg_virt_end = new_code_seg_addr + new_code_seg_filesize
  let new_data_seg_addr = new_code_seg_virt_end `fixAlignment` elf_align
                        + new_data_file_offset .&. (elf_align - 1)

  -- Get symbols in object.
  bin_symbols <- liftS $ findSymbolTableEntries "binary" orig_binary
  obj_symbols <- liftS $ elfSymbolTableEntries <$> findSymbolTable "object" obj

  let reloc_info = ObjectRelocationInfo { objectSectionMap = section_map
                                        , binarySymbolMap = sym_map
                                        }
        where section_map = Map.fromList $
                concatMap    (`nsb_entries` new_code_seg_addr) code_sec_bounds
                ++ concatMap (`nsb_entries` new_data_seg_addr) data_seg_bounds
              -- Add in extra binary symbols from sym_map
              sym_map = extra_syms `Map.union` createBinarySymbolMap orig_binary

  let resolved_redirs =
        CR { crMkJump    = mkJump
           , crRelocInfo = reloc_info
           , crSymbols   = mapFromList steName (V.toList obj_symbols)
           , crEntries   = mapFromList redirSourcePhdr redirs
           }

  orig_binary_regions <- do
    let regions = orig_binary_info^.obiSegments
    let remapSeg = regionsForOrigSegment orig_layout resolved_redirs
    concat <$> traverse remapSeg (toList regions)

  let obj_info = NewObjectInfo { noiElf       = obj
                               , noiRelocInfo = reloc_info
                               , noiSymbols   = obj_symbols
                               }

  -- Create Elf segment
  new_exec_regions <- do
     concat <$> traverse (relocateObjectSection obj_info new_code_seg_addr)
                         code_sec_bounds

  exec_seg <- do
    seg_index <- freshSegmentIndex
    pure $! ElfSegment
      { elfSegmentType     = PT_LOAD
      , elfSegmentFlags    = pf_r .|. pf_x
      , elfSegmentIndex    = seg_index
      , elfSegmentVirtAddr = new_code_seg_addr
      , elfSegmentPhysAddr = new_code_seg_addr
      , elfSegmentAlign    = elf_align
      , elfSegmentMemSize  = ElfRelativeSize 0
      , elfSegmentData     = Seq.fromList $
        [ ElfDataSegmentHeaders ]
        ++ new_exec_regions
      }

  data_regions <-
    concat <$> traverse (relocateObjectSection obj_info new_data_seg_addr)
                        data_seg_bounds

  let new_bss_size =
        case bss_sec_bounds of
          NSBUndefined{} -> 0
          NSBDefined info _ _ _ -> elfSectionSize (sectionVal info)

  nextSegmentIndex += 1

  -- List of new load segments
  new_data_segs <- do
    case () of
      _ | null data_regions -> return []
        | otherwise -> do
            seg_index <- freshSegmentIndex
            let seg = ElfSegment
                  { elfSegmentType     = PT_LOAD
                  , elfSegmentFlags    = pf_r .|. pf_w
                  , elfSegmentIndex    = seg_index
                  , elfSegmentVirtAddr = new_data_seg_addr
                  , elfSegmentPhysAddr = new_data_seg_addr
                  , elfSegmentAlign    = elf_align
                  , elfSegmentMemSize  = ElfRelativeSize new_bss_size
                  , elfSegmentData     = Seq.fromList data_regions
                  }
            return [ ElfDataSegment seg ]

  gnu_stack_segment_headers <-
    case elfGNUStackSection obj of
      Just s | add_gnu_stack -> do
        seg <- gnuStackSegment (elfSectionIndex s)
        pure [ ElfDataSegment seg ]
      _ -> pure []

  new_shstrtab_index <- freshSectionIndex
  new_symtab_index   <- freshSectionIndex
  new_strtab_index   <- freshSectionIndex

  bin_section_idx_map <- use binarySectionMap
  obj_section_idx_map <- use objSectionMap

  let symtab = mkElfSymbolTable new_symtab_index (bin_entries V.++ obj_entries)
         where symbol_name_map = Map.empty
               (_, obj_entries) =
                 relocateSymbolTable obj_section_idx_map symbol_name_map True  obj_symbols
               (_, bin_entries) =
                 relocateSymbolTable bin_section_idx_map symbol_name_map False bin_symbols

  return $! Elf { elfData       = ELFDATA2LSB
                , elfClass      = elf_class
                , elfOSABI      = elfOSABI orig_binary
                , elfABIVersion = 0
                , elfType       = ET_EXEC
                , elfMachine    = EM_X86_64
                , elfEntry      = elfEntry orig_binary
                , elfFlags      = 0
                , _elfFileData  = Seq.fromList $
                   orig_binary_regions
                   ++ dataPadding (new_code_file_offset - orig_binary_file_end)
                   ++ [ ElfDataSegment exec_seg ]
                   ++ new_data_segs
                   ++ gnu_stack_segment_headers
                   ++ [ ElfDataSectionNameTable new_shstrtab_index
                      , ElfDataSymtab symtab
                      , ElfDataStrtab new_strtab_index
                      , ElfDataSectionHeaders
                      ]
                , elfRelroRange = Nothing
                }<|MERGE_RESOLUTION|>--- conflicted
+++ resolved
@@ -26,6 +26,7 @@
   , objectSectionAddr
   ) where
 
+import           Control.Exception (assert)
 import           Control.Lens
 import           Control.Monad.ST
 import           Control.Monad.State.Class
@@ -91,11 +92,8 @@
 
 write32_lsb :: SMV.MVector s Word8 -> Word64 -> Word32 -> ST s ()
 write32_lsb v a c = do
-<<<<<<< HEAD
-=======
-  -- Assert there are at least
-  assert (a <= maxBound-3) $ do
->>>>>>> 5dfa79cc
+  -- Assert a+3 doesn't overflow.
+ assert (a <= maxBound-3) $ do
   let i = fromIntegral a
   SMV.write v i     $ fromIntegral c
   SMV.write v (i+1) $ fromIntegral (c `shiftR`  8)
