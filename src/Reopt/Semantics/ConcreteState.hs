{-# LANGUAGE DataKinds #-}
{-# LANGUAGE GADTs #-}
{-# LANGUAGE KindSignatures #-}
{-# LANGUAGE TypeOperators #-}
{-# LANGUAGE ViewPatterns #-}
{-# LANGUAGE TypeSynonymInstances #-}
{-# LANGUAGE FlexibleInstances #-}

module Reopt.Semantics.ConcreteState
    ( module Reopt.Semantics.ConcreteState
    , module Reopt.Semantics.BitVector
    ) where

import qualified Data.Map as M
import           Text.PrettyPrint.ANSI.Leijen ((<+>), Pretty(..), text)

import           Data.Parameterized.NatRepr
import qualified Reopt.Machine.StateNames as N
import           Reopt.Machine.Types
import qualified Reopt.Machine.X86State as X
import           Reopt.Semantics.BitVector (BitVector, BV, bitVector, unBitVector)
import qualified Reopt.Semantics.BitVector as B
import qualified Control.Monad.State as S

import Control.Lens

------------------------------------------------------------------------
-- Concrete values

data Value (tp :: Type) where
  Literal   :: BitVector n -> Value (BVType n)
  Undefined :: TypeRepr tp -> Value tp

instance Eq (Value tp) where
  Literal x == Literal y     = x == y
  Undefined _ == Undefined _ = True
  _ == _                     = False

instance Ord (Value tp) where
  compare (Literal x) (Literal y) = compare x y
  compare (Undefined _) (Literal _) = LT
  compare (Literal _) (Undefined _) = GT
  compare (Undefined _) (Undefined _) = EQ

instance Show (Value tp) where
  show = show . pretty

instance Pretty (Value tp) where
  pretty (Literal x)    = text $ show x
  pretty (Undefined _) = text $ "Undefined"

instance X.PrettyRegValue Value where
  ppValueEq (N.FlagReg n) _ | not (n `elem` [0,2,4,6,7,8,9,10,11]) = Nothing
  ppValueEq (N.X87ControlReg n) _ | not (n `elem` [0,1,2,3,4,5,12]) = Nothing
  ppValueEq r v = Just $ text (show r) <+> text "=" <+> pretty v

------------------------------------------------------------------------
-- 'Value' combinators

-- | Lift a computation on 'BV's to a computation on 'Value's.
--
-- The result-type 'NatRepr' is passed separately and used to
-- construct the result 'Value'.
liftValue :: (BV -> BV)
           -> NatRepr n2
           -> Value (BVType n1)
           -> Value (BVType n2)
liftValue f nr (asBV -> Just v) =
  Literal $ bitVector nr (f v)
liftValue _ nr _ = Undefined (BVTypeRepr nr)

liftValue2 :: (BV -> BV -> BV)
           -> NatRepr n3
           -> Value (BVType n1)
           -> Value (BVType n2)
           -> Value (BVType n3)
liftValue2 f nr (asBV -> Just bv1) (asBV -> Just bv2) =
  Literal $ bitVector nr (f bv1 bv2)
liftValue2 _ nr _ _ = Undefined (BVTypeRepr nr)

asBV :: Value tp -> Maybe BV
asBV (Literal (unBitVector -> (_, bv))) = Just bv
asBV _ = Nothing

------------------------------------------------------------------------
-- Operations on 'Value's

width :: Value (BVType n) -> NatRepr n
width (Literal bv) = B.width bv
width (Undefined tr) = type_width tr

-- | Concatenate two 'Value's.
(#) :: Value (BVType n1) -> Value (BVType n2) -> Value (BVType (n1 + n2))
Literal b1 # Literal b2 = Literal (b1 B.# b2)
v1 # v2 = Undefined (BVTypeRepr $ addNat (width v1) (width v2))

-- | Group a 'Value' in size 'n1' chunks.
--
-- If 'n1' does not divide 'n2', then the first chunk will be
-- zero-extended.
group :: NatRepr n1 -> Value (BVType n2) -> [Value (BVType n1)]
group nr (Literal b) = [ Literal b' | b' <- B.group nr b ]
group nr v@(Undefined _) = replicate count (Undefined (BVTypeRepr nr))
  where
    -- | The ceiling of @n2 / n1@.
    count = fromIntegral $
      (natValue (width v) + natValue nr - 1) `div` natValue nr

-- | Modify the underlying 'BV'.
--
-- The modification must not change the width.
modify :: (BV -> BV) -> Value (BVType n) -> Value (BVType n)
modify f (Literal b) = Literal (B.modify f b)
modify _ v@(Undefined _) = v

------------------------------------------------------------------------
-- Machine state monad

data Address tp where
  Address :: NatRepr n         -- ^ Number of bits.
          -> BitVector 64      -- ^ Address of first byte.
          -> Address (BVType n)
type Address8 = Address (BVType 8)
type Value8 = Value (BVType 8)

instance Eq (Address n) where
  (Address _ x) == (Address _ y) = x == y

instance Ord (Address n) where
  compare (Address _ x) (Address _ y) = compare x y

-- | Operations on machine state.
--
-- We restrict the operations to bytes, so that the underlying memory
-- map, as returned by 'dumpMem8', can be implemented in a straight
-- forward way. We had considered making all the operations
-- polymorphic in their bitwidth, but as Robert pointed out this would
-- lead to aliasing concerns for the proposed memory map
--
-- > dumpMem :: MapF Adress Value
--
-- The bitwidth-polymorphic operations can then be defined in terms of
-- the 8-bit primitive operations.
class Monad m => MonadMachineState m where
  -- | Get a byte.
  getMem :: Address tp -> m (Value tp)
  -- | Set a byte.
  setMem :: Address tp -> Value tp -> m ()
  -- | Get the value of a register.
  getReg :: N.RegisterName cl -> m (Value (N.RegisterType cl))
  -- | Set the value of a register.
  setReg :: N.RegisterName cl -> Value (N.RegisterType cl) -> m ()
  -- | Get the value of all registers.
  dumpRegs :: m (X.X86State Value)

class MonadMachineState m => FoldableMachineState m where
  -- fold across all known addresses
  foldMem8 :: (Address8 -> Value8 -> a -> a) -> a -> m a

type ConcreteMemory = M.Map Address8 Value8
<<<<<<< HEAD
type ConcreteState = S.StateT (ConcreteMemory, X.X86State Value)

-- | Convert address of 'n*8' bits into 'n' sequential byte addresses.
byteAddresses :: Address tp -> [Address8]
byteAddresses (Address nr v) = addrs
  where
    -- | The 'count'-many addresses of sequential bytes composing the
    -- requested value of @count * 8@ bit value.
    addrs :: [Address8]
    addrs = [ Address knownNat $ modify (+ mkBv k) v | k <- [0 .. count - 1] ]
    -- | Make a 'BV' with value 'k' using minimal bits.
    mkBv :: Integer -> BV
    mkBv k = BV.bitVec (BV.integerWidth k) k
    count =
      if natValue nr `mod` 8 /= 0
      then error "getMem: requested number of bits is not a multiple of 8!"
      else natValue nr `div` 8


getMem8 :: MonadMachineState m => Address8 -> ConcreteState m Value8
getMem8 addr8 = do
  (mem,_) <- S.get
  case val mem of Undefined _ -> S.lift $ getMem addr8
                  res -> return res
  where
    val mem = case M.lookup addr8 mem of
      Just x -> x
      Nothing -> Undefined (BVTypeRepr knownNat)

instance MonadMachineState m => MonadMachineState (ConcreteState m) where
  getMem a@(Address nr _) = do
    vs <- mapM getMem8 $ byteAddresses a
    
    let bvs = mapMaybe asBV vs
    -- We can't directly concat 'vs' since we can't type the
    -- intermediate concatenations.
    let bv = foldl (BV.#) (BV.zeros 0) bvs -- Endianness?  are we backwards?
    -- Return 'Undefined' if we had any 'Undefined' values in 'vs'.
    return $ if length bvs /= length vs
             then Undefined (BVTypeRepr nr)
             else Literal (bitVector nr bv)

  setMem addr@Address{} val = 
    S.foldM (\_ (a,v) -> S.modify $ mapFst $ M.insert a v)  () (zip addrs $ reverse $ group (knownNat :: NatRepr 8) val) where
      mapFst f (a,b) = (f a, b)
      addrs = byteAddresses addr

  getReg reg = do 
    val <- S.liftM (^.(X.register reg)) dumpRegs
    case val 
      of Undefined _ -> S.lift $ getReg reg
         _ -> return val
      
  setReg reg val = S.modify $ mapSnd $ X.register reg .~ val
    where mapSnd f (a,b) = (a, f b)
  dumpRegs = S.liftM snd S.get

instance MonadMachineState m => FoldableMachineState (ConcreteState m) where
  foldMem8 f x = S.liftM (M.foldrWithKey f x . fst) S.get
=======
type ConcreteState = S.State (ConcreteMemory, X.X86State Value)
>>>>>>> 15bf691a
<|MERGE_RESOLUTION|>--- conflicted
+++ resolved
@@ -158,7 +158,6 @@
   foldMem8 :: (Address8 -> Value8 -> a -> a) -> a -> m a
 
 type ConcreteMemory = M.Map Address8 Value8
-<<<<<<< HEAD
 type ConcreteState = S.StateT (ConcreteMemory, X.X86State Value)
 
 -- | Convert address of 'n*8' bits into 'n' sequential byte addresses.
@@ -218,6 +217,3 @@
 
 instance MonadMachineState m => FoldableMachineState (ConcreteState m) where
   foldMem8 f x = S.liftM (M.foldrWithKey f x . fst) S.get
-=======
-type ConcreteState = S.State (ConcreteMemory, X.X86State Value)
->>>>>>> 15bf691a
